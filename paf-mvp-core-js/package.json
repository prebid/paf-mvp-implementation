--- conflicted
+++ resolved
@@ -1,11 +1,6 @@
 {
-<<<<<<< HEAD
   "name": "@onekey/core",
-  "description": "Prebid Addressability Framework (PAF) core library",
-=======
-  "name": "paf-mvp-core",
   "description": "OneKey core library",
->>>>>>> 20e5ba70
   "main": "index.js",
   "type": "commonjs",
   "scripts": {
