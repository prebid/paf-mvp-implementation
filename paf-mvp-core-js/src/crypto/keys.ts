import ECDSA from 'ecdsa-secp256r1';
<<<<<<< HEAD
import ECKey from 'ec-key';
=======
import { IECDSA } from 'ecdsa-secp256r1';
import ECKey from 'ec-key'; // Used to convert PEM keys to JWK format for use with ECDSA.
>>>>>>> 7f3d4628
import { Timestamp } from '@core/model/generated-model';
import { getTimeStampInSec } from '@core/timestamp';

/**
 * Needs to support promises for usage in the browser audit module.
 * @param pem format public key
 * @returns IECDSA instance ready for verification
 */
export const publicKeyFromString = async (pem: string): Promise<IECDSA> =>
  <IECDSA>await ECDSA.fromJWK(new ECKey(pem).toJSON());

/**
 * Only used in Node so no need to support promises.
 * @param pem format private key
 * @returns IECDSA instance ready for signing
 */
export const privateKeyFromString = (pem: string): IECDSA => <IECDSA>ECDSA.fromJWK(new ECKey(pem).toJSON());

<<<<<<< HEAD
export interface PublicKeys {
  [host: string]: PublicKey;
}

export const publicKeyFromString = (keyString: string): PublicKey => ECDSA.fromJWK(new ECKey(keyString));
export const privateKeyFromString = (keyString: string): PrivateKey => ECDSA.fromJWK(new ECKey(keyString));

=======
>>>>>>> 7f3d4628
/**
 * Return true if this key is valid according to start and end dates
 * @param key
 * @param nowTimestampSeconds
 */
export const isValidKey = (
  key: { start: Timestamp; end?: Timestamp },
  nowTimestampSeconds: number = getTimeStampInSec()
) => key.start <= nowTimestampSeconds && (key.end === undefined || nowTimestampSeconds < key.end);<|MERGE_RESOLUTION|>--- conflicted
+++ resolved
@@ -1,10 +1,6 @@
 import ECDSA from 'ecdsa-secp256r1';
-<<<<<<< HEAD
-import ECKey from 'ec-key';
-=======
 import { IECDSA } from 'ecdsa-secp256r1';
 import ECKey from 'ec-key'; // Used to convert PEM keys to JWK format for use with ECDSA.
->>>>>>> 7f3d4628
 import { Timestamp } from '@core/model/generated-model';
 import { getTimeStampInSec } from '@core/timestamp';
 
@@ -23,16 +19,6 @@
  */
 export const privateKeyFromString = (pem: string): IECDSA => <IECDSA>ECDSA.fromJWK(new ECKey(pem).toJSON());
 
-<<<<<<< HEAD
-export interface PublicKeys {
-  [host: string]: PublicKey;
-}
-
-export const publicKeyFromString = (keyString: string): PublicKey => ECDSA.fromJWK(new ECKey(keyString));
-export const privateKeyFromString = (keyString: string): PrivateKey => ECDSA.fromJWK(new ECKey(keyString));
-
-=======
->>>>>>> 7f3d4628
 /**
  * Return true if this key is valid according to start and end dates
  * @param key
