--- conflicted
+++ resolved
@@ -1,20 +1,12 @@
 import { fromIdentityResponse, PublicKeyInfo } from './identity';
-<<<<<<< HEAD
-import { isValidKey, PublicKey, publicKeyFromString } from './keys';
-=======
 import { isValidKey, publicKeyFromString } from './keys';
->>>>>>> 7f3d4628
 import { GetIdentityRequestBuilder } from '@core/model/identity-request-builder';
 import { GetIdentityResponse, Timestamp } from '@core/model/generated-model';
 import { getTimeStampInSec } from '@core/timestamp';
 import axios, { AxiosRequestConfig, AxiosResponse } from 'axios';
 import { IECDSA } from 'ecdsa-secp256r1';
 
-<<<<<<< HEAD
-export type PublicKeyWithObject = PublicKeyInfo & { publicKeyObj: PublicKey };
-=======
 export type PublicKeyWithObject = PublicKeyInfo & { publicKeyObj: IECDSA };
->>>>>>> 7f3d4628
 
 export class PublicKeyStore {
   protected cache: { [domain: string]: PublicKeyWithObject } = {};
