--- conflicted
+++ resolved
@@ -1,10 +1,5 @@
-<<<<<<< HEAD
-import { PrivateKey } from '@core/crypto/keys';
-import { Log } from '@core/log';
-=======
 import { Log } from '@core/log';
 import { IECDSA } from 'ecdsa-secp256r1';
->>>>>>> 7f3d4628
 
 export interface SignatureStringBuilder<U> {
   /**
@@ -32,13 +27,8 @@
   constructor(private ecdsaPrivateKey: IECDSA, protected definition: SignatureStringBuilder<U>) {}
 
   sign(inputData: U): string {
-<<<<<<< HEAD
     this.logger.Debug('Sign', inputData);
     const toSign = this.definition.getInputString(inputData);
     return this.ecdsaPrivateKey.sign(toSign);
-=======
-    this.logger.Debug('Sign', inputData, this.ecdsaPrivateKey);
-    return this.ecdsaPrivateKey.sign(this.definition.getInputString(inputData));
->>>>>>> 7f3d4628
   }
 }