<<<<<<< HEAD
import { PublicKey } from '@core/crypto/keys';
=======
>>>>>>> 7f3d4628
import {
  IdentifierDefinition,
  IdsAndPreferencesDefinition,
  RequestWithContext,
  SigningDefinition,
  UnsignedRequestWithContext,
} from '@core/crypto/signing-definition';
import { Identifier, IdsAndPreferences, MessageBase } from '@core/model/generated-model';
import { getTimeStampInSec } from '@core/timestamp';
import { Unsigned } from '@core/model/model';
import { Log } from '@core/log';
<<<<<<< HEAD
=======
import { IECDSA } from 'ecdsa-secp256r1';
>>>>>>> 7f3d4628

export interface PublicKeyProvider {
  (domain: string): Promise<IECDSA>;
}

/**
 * Verifier class
 */
export class Verifier<T> {
  protected logger = new Log('Verifier', 'blue');

  /**
   * @param publicKeyProvider method to get a public key from a domain name
   * @param definition data or message definition used to extract signature, signing domain, input string
   */
  constructor(protected publicKeyProvider: PublicKeyProvider, protected definition: SigningDefinition<T, unknown>) {}

  async verifySignature(signedData: T): Promise<boolean> {
    const signingDomain = this.definition.getSignerDomain(signedData);
    const publicKey = await this.publicKeyProvider(signingDomain);

    const signature = this.definition.getSignature(signedData);
    const toVerify = this.definition.getInputString(signedData);

<<<<<<< HEAD
    const result = publicKey.verify(toVerify, signature);

    if (result) this.logger.Debug('Verified', signedData);
    else this.logger.Error('Verification failed for', signedData);
=======
    const result = await publicKey.verify(toVerify, signature);

    if (result) this.logger.Debug('Verified', signedData);
    else this.logger.Error('Verification failed for', signedData, toVerify, signature, publicKey, signingDomain);
>>>>>>> 7f3d4628

    return result;
  }
}

export class IdsAndPreferencesVerifier extends Verifier<IdsAndPreferences> {
  constructor(
    publicKeyProvider: PublicKeyProvider,
    protected definition: IdsAndPreferencesDefinition,
    protected idVerifier = new Verifier<Identifier>(publicKeyProvider, new IdentifierDefinition())
  ) {
    super(publicKeyProvider, definition);
  }

  async verifySignature(signedData: IdsAndPreferences): Promise<boolean> {
    // Note: preferences are signed using the OneKey ID signature => when verifying the preferences' signature, we also first verify the OneKey ID signature!
    return (
      (await this.idVerifier.verifySignature(this.definition.getPafId(signedData))) &&
      (await super.verifySignature(signedData))
    );
  }
}

export abstract class MessageVerifier<T extends MessageBase, R = T, U = Unsigned<T>> extends Verifier<R> {
  /**
   * @param publicKeyProvider
   * @param definition
   * @param messageTTLinSec acceptable time to live for a message to be received
   */
  constructor(publicKeyProvider: PublicKeyProvider, definition: SigningDefinition<R, U>, public messageTTLinSec = 30) {
    super(publicKeyProvider, definition);
  }

  /**
   * Verify that the message contains expected sender and receiver, and that the timestamp is still valid
   * @param message
   * @param senderHost
   * @param receiverHost
   * @param timestampInSec
   * @protected
   */
  verifyContent(message: T, senderHost: string, receiverHost: string, timestampInSec: number): boolean {
    const timeSpent = timestampInSec - message.timestamp;
    const result =
      timeSpent < this.messageTTLinSec && message.sender === senderHost && message.receiver === receiverHost;

    if (result)
      this.logger.Debug(
        'As expected',
        'time since timestamp',
        timeSpent,
        'sender',
        message.sender,
        'receiver',
        message.receiver
      );
    else
      this.logger.Error(
        'Invalid message content',
        'time since timestamp',
        [timeSpent, this.messageTTLinSec],
        'sender',
        [message.sender, senderHost],
        'receiver',
        [message.receiver, receiverHost]
      );

    return result;
  }

  abstract verifySignatureAndContent(
    request: R,
    senderHost: string,
    receiverHost: string,
    timestampInSec: number
  ): Promise<boolean>;
}

export class RequestVerifier<T extends MessageBase> extends MessageVerifier<
  T,
  RequestWithContext<T>,
  UnsignedRequestWithContext<T>
> {
  /**
   * Verify both the signature of the message and that its content is appropriate
   * @param request
   * @param senderHost
   * @param receiverHost
   * @param timestampInSec
   */
  async verifySignatureAndContent(
    request: RequestWithContext<T>,
    senderHost: string,
    receiverHost: string,
    timestampInSec = getTimeStampInSec()
  ): Promise<boolean> {
    // Note: verify content first as it is less CPU-consuming
    return (
      this.verifyContent(request.request, senderHost, receiverHost, timestampInSec) &&
      (await this.verifySignature(request))
    );
  }
}

export class ResponseVerifier<T extends MessageBase> extends MessageVerifier<T> {
  /**
   * Verify both the signature of the message and that its content is appropriate
   * @param request
   * @param senderHost
   * @param receiverHost
   * @param timestampInSec
   */
  async verifySignatureAndContent(
    request: T,
    senderHost: string,
    receiverHost: string,
    timestampInSec = getTimeStampInSec()
  ): Promise<boolean> {
    // Note: verify content first as it is less CPU-consuming
    return (
      this.verifyContent(request, senderHost, receiverHost, timestampInSec) && (await this.verifySignature(request))
    );
  }
}<|MERGE_RESOLUTION|>--- conflicted
+++ resolved
@@ -1,7 +1,3 @@
-<<<<<<< HEAD
-import { PublicKey } from '@core/crypto/keys';
-=======
->>>>>>> 7f3d4628
 import {
   IdentifierDefinition,
   IdsAndPreferencesDefinition,
@@ -13,10 +9,7 @@
 import { getTimeStampInSec } from '@core/timestamp';
 import { Unsigned } from '@core/model/model';
 import { Log } from '@core/log';
-<<<<<<< HEAD
-=======
 import { IECDSA } from 'ecdsa-secp256r1';
->>>>>>> 7f3d4628
 
 export interface PublicKeyProvider {
   (domain: string): Promise<IECDSA>;
@@ -41,17 +34,10 @@
     const signature = this.definition.getSignature(signedData);
     const toVerify = this.definition.getInputString(signedData);
 
-<<<<<<< HEAD
-    const result = publicKey.verify(toVerify, signature);
+    const result = await publicKey.verify(toVerify, signature);
 
     if (result) this.logger.Debug('Verified', signedData);
     else this.logger.Error('Verification failed for', signedData);
-=======
-    const result = await publicKey.verify(toVerify, signature);
-
-    if (result) this.logger.Debug('Verified', signedData);
-    else this.logger.Error('Verification failed for', signedData, toVerify, signature, publicKey, signingDomain);
->>>>>>> 7f3d4628
 
     return result;
   }
