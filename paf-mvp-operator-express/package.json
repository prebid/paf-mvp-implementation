--- conflicted
+++ resolved
@@ -1,20 +1,12 @@
 {
-<<<<<<< HEAD
-  "name": "onekey-operator-node",
-  "version": "1.0.0",
-=======
   "name": "@onekey/operator-node",
   "version": "1.0.1",
->>>>>>> 820e5177
   "description": "OneKey Operator node based on ExpressJS",
   "module": "dist/index.mjs",
   "main": "dist/index.cjs",
   "types": "dist/index.d.ts",
   "scripts": {
-<<<<<<< HEAD
-=======
     "prebuild": "npm install --prefix ../paf-mvp-core-js && npm install",
->>>>>>> 820e5177
     "build": "rollup -c",
     "test": "echo \"Error: no test specified\" && exit 1"
   },
@@ -39,23 +31,16 @@
     "uuid": "^8.3.2"
   },
   "devDependencies": {
-<<<<<<< HEAD
-=======
     "@rollup/plugin-commonjs": "^22.0.0",
->>>>>>> 820e5177
     "@rollup/plugin-json": "^4.1.0",
     "@rollup/plugin-node-resolve": "^13.3.0",
     "@types/cookie-parser": "^1.4.2",
     "@types/express": "^4.17.1",
     "rollup-plugin-dts": "^4.2.2",
-<<<<<<< HEAD
-    "rollup-plugin-ts": "^3.0.2",
-=======
     "rollup-plugin-terser": "^7.0.2",
     "rollup-plugin-typescript2": "^0.32.1",
     "rollup-plugin-typescript-paths": "^1.3.1",
     "tslib": "^2.4.0",
->>>>>>> 820e5177
     "typescript": "^4.5.4"
   }
 }