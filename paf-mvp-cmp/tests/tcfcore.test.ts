--- conflicted
+++ resolved
@@ -1,8 +1,4 @@
-<<<<<<< HEAD
-import { TcfCore } from '../src/TcfCore';
-=======
 import { TcfCore } from '../src/tcfcore';
->>>>>>> 2f68d18a
 import { IabTcfCore } from './iabtcfcore';
 
 const falseArray = [false, false, false, false, false, false, false, false, false, false, false, false];
