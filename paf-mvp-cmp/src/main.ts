import { Locale } from './locale';
import { Config } from './config';
import { Controller } from './controller';
import { Log } from '@core/log';
import { NotificationEnum } from '@frontend/enums/notification.enum';

<<<<<<< HEAD
let controller: Controller = null;

=======
let okUiCtrl: Controller = null;
>>>>>>> aae9febf
const promptConsent = () =>
  new Promise<void>((resolve) => {
    if (okUiCtrl !== null) {
      okUiCtrl.display('settings');
    }
    resolve();
  });
const showNotification = (type: NotificationEnum) => new Log('ok-ui', '#18a9e1').Message('showNotification', type);

okUiCtrl = new Controller(new Locale(window.navigator.languages), new Config(document.currentScript));

// eslint-disable-next-line @typescript-eslint/ban-ts-comment
// @ts-ignore this is needed because the paf-lib expects a global object called PAFUI. Consider altering paf-lib to
// become a data layer only without any UI considerations.
<<<<<<< HEAD
window.PAFUI ??= { promptConsent, showNotification };
controller = new Controller(
  document.currentScript,
  new Locale(window.navigator.languages),
  new Config(document.currentScript)
);
=======
window.PAFUI ??= { promptConsent, showNotification, okUiCtrl };
>>>>>>> aae9febf
<|MERGE_RESOLUTION|>--- conflicted
+++ resolved
@@ -4,33 +4,27 @@
 import { Log } from '@core/log';
 import { NotificationEnum } from '@frontend/enums/notification.enum';
 
-<<<<<<< HEAD
 let controller: Controller = null;
 
-=======
-let okUiCtrl: Controller = null;
->>>>>>> aae9febf
+// TODO: See later comment on how to align the UI and data layer.
 const promptConsent = () =>
   new Promise<void>((resolve) => {
-    if (okUiCtrl !== null) {
-      okUiCtrl.display('settings');
+    if (controller !== null) {
+      controller.display('settings');
     }
     resolve();
   });
+
+// TODO: See later comment on how to align the UI and data layer.
 const showNotification = (type: NotificationEnum) => new Log('ok-ui', '#18a9e1').Message('showNotification', type);
 
-okUiCtrl = new Controller(new Locale(window.navigator.languages), new Config(document.currentScript));
-
-// eslint-disable-next-line @typescript-eslint/ban-ts-comment
-// @ts-ignore this is needed because the paf-lib expects a global object called PAFUI. Consider altering paf-lib to
-// become a data layer only without any UI considerations.
-<<<<<<< HEAD
-window.PAFUI ??= { promptConsent, showNotification };
 controller = new Controller(
   document.currentScript,
   new Locale(window.navigator.languages),
   new Config(document.currentScript)
 );
-=======
-window.PAFUI ??= { promptConsent, showNotification, okUiCtrl };
->>>>>>> aae9febf
+
+// eslint-disable-next-line @typescript-eslint/ban-ts-comment
+// @ts-ignore this is needed because the paf-lib expects a global object called PAFUI. Consider altering paf-lib to
+// become a data layer only without any UI considerations.
+window.PAFUI ??= { promptConsent, showNotification, controller };