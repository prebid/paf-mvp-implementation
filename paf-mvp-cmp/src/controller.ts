import { Config } from './config';
import { BindingDisplayRandomId, BindingShowRandomIdDiv, BindingThisSiteOnly } from './bindings';
import { Log } from '@core/log';
import { BindingButton, BindingChecked, BindingCheckedMap, BindingElement } from '@core/ui/binding';
import { Identifier, IdsAndOptionalPreferences, Preferences, PreferencesData } from '@core/model/generated-model';
import {
  getIdsAndPreferences,
  getNewId,
  refreshIdsAndPreferences,
  removeCookie,
  ShowPromptOption,
  signPreferences,
  updateIdsAndPreferences,
  deleteIdsAndPreferences,
} from '@frontend/lib/paf-lib';
import { Marketing, Model } from './model';
import { PafStatus } from '@frontend/enums/status.enum';
import { View } from './view';
import { getCookieValue } from '@frontend/utils/cookie';
import { Cookies, getPrebidDataCacheExpiration } from '@core/cookies';
import { TcfCore } from './tcfcore';
import { ILocale } from './ILocale';

/**
 * Controller class used with the model and views. Uses paf-lib for data access services.
 */
export class Controller {
  // The model the controller is manipulating.
  private readonly model = new Model();

  // The options provided to the controller.
  private readonly config: Config;

  // The view associated with the controller.
  private readonly view: View;

  // Timer used to hide the snackbar.
  private countDown: NodeJS.Timer;

  // The locale language data.
  private readonly locale: ILocale;

  private log: Log;

  /**
   * Constructs a new instance of Controller displaying the card most appropriate to the current state of the model.
   * @remarks
   * If all the data is persisted then show the snackbar.
   * If none of the data is persisted then show the intro card or the settings depending on configuration.
   * If some of the data is persisted and others not then show the settings card.
   * @param script element this method is contained within
   * @param config the configuration for the controller
   * @param locale the language text to use with the UI
   * @param log
   */
  constructor(script: HTMLOrSVGScriptElement, config: Config, locale: ILocale, log: Log) {
    this.config = config;
    this.locale = locale;
    this.log = log;
    this.view = new View(script, locale, config);
    this.model.onlyThisSiteEnabled = config.siteOnlyEnabled;
    this.mapFieldsToUI(); // Create the relationship between the model fields and the UI elements
    this.load()
      .then(() => {
        const card = this.getCard();
        if (card !== null) {
          this.display(card);
        }
      })
      .catch((e) => log.Error('constructor', e));
  }

  /**
   * Set the card based on the template binding the model fields to the UI elements. Uses the locale provided in the
   * constructor to set the text for the UI. Common tokens in square brackets [] are replaced with the values from the
   * configuration after the language text has been applied.
   * @param card the name of the card to display, or null if the default card should be displayed.
   */
  public display(card: string) {
    this.stopSnackbarHide();
    this.view.hidePopup();
    this.view.setCard(card);
    this.model.updateUI();
    this.bindActions();
    this.view.showPopup();
  }

  /**
   * Works out given the state of the model the card to display if any.
   * @returns the card to display, or null if no card should be displayed
   */
  private getCard(): string | null {
    if (this.model.status === PafStatus.NOT_PARTICIPATING) {
      return null;
    }
    if (this.model.allPersisted && this.model.status === PafStatus.PARTICIPATING) {
      return 'snackbar';
    }
    if (
      this.model.allPersisted === false &&
      this.config.displayIntro &&
      this.model.status === PafStatus.REDIRECT_NEEDED
    ) {
      return 'intro';
    }
    if (this.model.status !== PafStatus.REDIRECT_NEEDED) {
      return 'settings';
    }
    return null;
  }

  /**
   * Maps the fields in the model to the UI elements that will represent or change them. Must be called before the
   * bind method of the model is called.
   */
  private mapFieldsToUI(): void {
    this.model.pref.addBinding(
      new BindingCheckedMap(this.view, 'ok-ui-marketing-1', Marketing.personalized, Marketing.notSet)
    );
    this.model.pref.addBinding(
      new BindingCheckedMap(this.view, 'ok-ui-marketing-0', Marketing.standard, Marketing.notSet)
    );
    this.model.pref.addBinding(
      new BindingElement<PreferencesData, Model>(
        this.view,
        'ok-ui-display-marketing',
        this.buildMap([
          <string>this.locale.customizePersonalized,
          <string>this.locale.customizeStandard,
          <string>this.locale.customizeCustomized,
          <string>this.locale.customizeCustomized,
        ])
      )
    );
    this.model.pref.addBinding(
      new BindingElement<PreferencesData, Model>(
        this.view,
        'ok-ui-snackbar-heading',
        this.buildMap([
          <string>this.locale.snackbarHeadingPersonalized,
          <string>this.locale.snackbarHeadingStandard,
          <string>this.locale.snackbarHeadingCustomized,
          <string>this.locale.snackbarHeadingNotSet,
        ])
      )
    );
    this.model.pref.addBinding(
      new BindingElement<PreferencesData, Model>(
        this.view,
        'ok-ui-snackbar-body',
        this.buildMap([
          <string>this.locale.snackbarBodyPersonalized,
          <string>this.locale.snackbarBodyStandard,
          <string>this.locale.snackbarBodyCustomized,
          <string>this.locale.snackbarBodyNotSet,
        ])
      )
    );
    this.model.pref.addBinding(new BindingShowRandomIdDiv(this.view, 'ok-ui-settings-rid', this.model));
    this.model.onlyThisSite.addBinding(new BindingShowRandomIdDiv(this.view, 'ok-ui-settings-rid', this.model));
    this.model.onlyThisSite.addBinding(new BindingChecked(this.view, 'ok-ui-only-this-site'));
    this.model.onlyThisSite.addBinding(
      new BindingThisSiteOnly(this.view, 'ok-ui-only-this-site-container', this.config)
    );
    for (let id = Model.MinId; id <= Model.MaxId; id++) {
      this.model.tcf.get(id).addBinding(new BindingChecked(this.view, `ok-ui-preference-${id}`));
    }
    this.model.all.addBinding(new BindingChecked(this.view, 'ok-ui-preference-all'));
    this.model.canSave.addBinding(new BindingButton(this.view, 'ok-ui-button-save'));
    this.model.rid.addBinding(new BindingDisplayRandomId(this.view, 'ok-ui-display-rid'));
  }

  /**
   * Builds a map of marketing preferences to UI text.
   * @param text array of four text values
   * @returns
   */
  private buildMap(text: string[]): Map<PreferencesData, string> {
    return new Map<PreferencesData, string>([
      [Marketing.personalized, this.config.replace(text[0])],
      [Marketing.standard, this.config.replace(text[1])],
      [Marketing.custom, this.config.replace(text[2])],
      [Marketing.notSet, this.config.replace(text[3])],
    ]);
  }

  /**
   * Loads the data in the following order.
   * 1. Local storage
   * 2. Global storage without using a redirect
   * If config.displayIntro is false then;
   * 3. Global storage using a redirect.
   * If config.displayIntro is true then the intro card is displayed the redirect will only occur if the user selects
   * proceed.
   */
  private async load() {
    if (this.getIdsAndPreferencesFromLocal()) {
      return;
    }
    if (await this.getIdsAndPreferencesFromGlobal(false)) {
      return;
    }
    if (this.config.displayIntro === false) {
      await this.getIdsAndPreferencesFromGlobal(true);
    }
    return;
  }

  /**
   * Gets the Ids and preferences which might involve a redirect completing this instance if the redirect is allowed.
   * If data is returned then the model is updated and the display method called.
   * @param triggerRedirectIfNeeded: `true` if redirect can be triggered immediately, `false` if it should wait
   * @returns true if the data is valid, otherwise false
   */
  private async getIdsAndPreferencesFromGlobal(triggerRedirectIfNeeded: boolean) {
    // TODO: Workaround for a paf-lib possible issue where the status should be redirect needed but isn't and the
    // paf_last_refresh cookie is present. Deleting the paf_last_refresh cookie will resolve the data issue, but as
    // that is not practical for those demoing the CMP this work around just sets the redirect needed status to
    // force the expected downstream behavior and removes the cookies.
    if (triggerRedirectIfNeeded) {
      removeCookie(Cookies.lastRefresh);
    }

    const r = await refreshIdsAndPreferences({
      proxyHostName: this.config.proxyHostName,
      triggerRedirectIfNeeded,
      showPrompt: ShowPromptOption.doNotPrompt,
    });
    this.log.Message('global data', r);
    this.model.status = r.status;

    // Only process the response if a redirect is not needed and there is data present.
    if (r.status !== PafStatus.REDIRECT_NEEDED && r.data) {
      // TODO: The data returned does not always match the interface and should really include a status value to avoid
      // this try catch block.
      try {
        this.setPersistedFlag(r.data.identifiers);
        this.model.setFromIdsAndPreferences(r.data);
        return true;
      } catch (ex) {
        this.log.Warn('Problem parsing global ids and preferences', ex);

        // TODO: Workaround for a paf-lib possible issue where the status should be redirect needed but isn't.
        this.model.status = PafStatus.REDIRECT_NEEDED;
      }
    }
    return false;
  }

  /**
   * Gets the Ids and preferences from local domain storage. Tries to get a local copy of the OneKey data. If that is not
   * available and the configuration supports this site only then looks for the local data.
   * @returns true if found in local domain storage, otherwise false.
   */
  private getIdsAndPreferencesFromLocal(): boolean {
    // Get the data from local TCF core cookie if available and set the status to not participating.
    if (this.config.siteOnlyEnabled) {
      const tcf = getCookieValue(this.config.siteOnlyCookieTcfCore);
      if (tcf !== undefined) {
        this.getIdsAndPreferencesFromTcf(tcf);
        return true;
      }
    }

    // Try and get the OneKey data from local cookies.
    const data = getIdsAndPreferences();
    if (data !== undefined) {
      // TODO: The data returned does not match the interface and should really include a status value to avoid this
      // try catch block.
      try {
        this.log.Message('local OneKey data', data);
        this.model.status = PafStatus.PARTICIPATING;
        this.setPersistedFlag(data.identifiers);
        this.model.setFromIdsAndPreferences(data);
        return true;
      } catch (ex) {
        this.log.Warn('Problem parsing local ids and preferences', ex);
      }
    }

    this.model.status = PafStatus.REDIRECT_NEEDED;
    return false;
  }

  /**
   * Decode the local TCF core cookie string if present and set the data model accordingly.
   * @remarks
   * Sets the OneKey status to not participating and the Random ID to null.
   * @param value of the TCF core string
   */
  private getIdsAndPreferencesFromTcf(value: string) {
    const tcfCore = new TcfCore(value);
    const flags = tcfCore.getPurposesConsent();
    if (flags.length !== Model.MaxId) {
      throw `TCF core string contains '${flags.length}' purposes consent flags, but data model requires '${Model.MaxId}'`;
    }
    for (let i = 0; i <= flags.length; i++) {
      const field = this.model.tcf.get(i + 1);
      if (field !== undefined) {
        field.persistedValue = flags[i];
      }
    }
    this.model.onlyThisSite.persistedValue = true;
    this.model.status = PafStatus.NOT_PARTICIPATING;
    this.model.rid.value = null;
  }

  /**
   * As the identifiers have come from the storage they have been persisted and the flag can be set.
   * @param identifiers to have the persisted flag set to true
   */
  private setPersistedFlag(identifiers: Identifier[]) {
    if (identifiers !== undefined) {
      identifiers.forEach((i) => (i.persisted = true));
    }
  }

  /**
   * Binds HTML element tags to actions in the controller based on the ids assigned in the views and to the bindings.
   */
  private bindActions() {
    this.bindActionElements(this.view.getActionElements(), 'click');
    if ('snackbar' === this.view.currentCard) {
      this.countDown = setInterval(() => this.view.hidePopup(), this.config.snackbarTimeoutMs);
    }
  }

  /**
   * Used to remove the snackbar hide logic if the user wants to interact.
   */
  private stopSnackbarHide() {
    clearInterval(this.countDown);
  }

  /**
   * Binds specific HTML elements to the actions.
   * @param elements to have the event provided bound to
   * @param event the name of the event in the addEventListener
   */
  private bindActionElements(elements: HTMLElement[], event: string) {
    for (let i = 0; i < elements.length; i++) {
      const element = elements[i];
      const card = element.getAttribute('data-card');
      if (card !== null) {
        element.addEventListener(event, (e) => {
          this.display(card);
          e.preventDefault();
        });
      }
      const action = element.getAttribute('data-action');
      if (action !== null) {
        element.addEventListener(event, (e) => {
          this.processAction(action);
          e.preventDefault();
        });
      }
    }
  }

  /**
   * Processes the action provided, or outputs a warning of the action is not known.
   * @param action the action to perform
   */
  private processAction(action: string) {
    switch (action) {
      case 'reset':
        this.actionReset().catch((e) => this.log.Error(e));
        break;
      case 'refresh':
        this.getIdsAndPreferencesFromGlobal(true).catch((e) => this.log.Error(e));
        break;
      case 'save':
        this.actionSave().catch((e) => this.log.Error(e));
        break;
      case 'refuseAll':
        this.actionRefuseAll().catch((e) => this.log.Error(e));
        break;
      default:
        throw `Action '${action}' is not known`;
    }
  }

  /**
   * Resets the random identifier associated with the browser.
   */
  private async actionReset() {
    this.model.rid.value = await this.resetId();
  }

  /**
   * Refuses all data processing, writes cookies to indicate this to the domain, and closes the UI.
   */
  private async actionRefuseAll() {
<<<<<<< HEAD
    removeCookie(Cookies.lastRefresh);

    await deleteIdsAndPreferences({ proxyHostName: this.config.proxyHostName });
    this.model.status = PafStatus.NOT_PARTICIPATING;
    this.model.setFromIdsAndPreferences(undefined);
    this.display('snackbar');
=======
    // TODO: Could be handled via a call to the OneKey lib.
    saveCookieValue(Cookies.identifiers, PafStatus.NOT_PARTICIPATING);
    saveCookieValue(Cookies.preferences, PafStatus.NOT_PARTICIPATING);
    this.stopSnackbarHide();
    this.view.hidePopup();
>>>>>>> 163cd8d3
  }

  /**
   * Gets a new random identifier if one does not already exist, signs the preferences if they have not already been
   * signed, and then writes the identifiers and preferences to browser storage. Closes the UI when complete. May not
   * complete if the storage of the data requires a redirect.
   */
  private async actionSave() {
    if (this.model.onlyThisSite.value) {
      this.actionSaveLocal();
    } else {
      await this.actionSaveGlobal();
    }

    // Close the pop up as everything has been confirmed to be okay.
    this.stopSnackbarHide();
    this.view.hidePopup();
  }

  /**
   * Saves the TCF data to local storage using the same data expiry policy as Prebid.
   */
  private actionSaveLocal() {
    const tcfCore = this.config.tcfCore.clone();
    const flags: boolean[] = [];
    tcfCore.setDate(new Date());
    for (let id = Model.MinId; id <= Model.MaxId; id++) {
      const field = this.model.tcf.get(id);
      if (field !== null) {
        flags.push(field.value);
      }
    }
    tcfCore.setPurposesConsent(flags);
    document.cookie = `${
      this.config.siteOnlyCookieTcfCore
    }=${tcfCore.toString()};expires=${getPrebidDataCacheExpiration()}`;
    removeCookie(Cookies.identifiers);
    removeCookie(Cookies.preferences);
    removeCookie(Cookies.lastRefresh);
  }

  /**
   * Saves the data to global storage.
   */
  private async actionSaveGlobal() {
    // Get a new random Id if one is not already present.
    const rid = await this.getNewIdIfNeeded();
    this.model.rid.value = rid;

    // Sign the preferences if they have not been signed already.
    const p = await this.signIfNeeded();
    this.model.pref.persistedSignedValue = p;

    // Write the Ids and preferences to storage.
    const w = await this.writeIdsAndPrefGlobal();
    this.setPersistedFlag(w?.identifiers);
    this.model.setFromIdsAndPreferences(w);

    // Ensure the this site only data is removed.
    if (this.config.siteOnlyEnabled) {
      removeCookie(this.config.siteOnlyCookieTcfCore);
    }
  }

  private async writeIdsAndPrefGlobal(): Promise<IdsAndOptionalPreferences> {
    /*
    TODO change the updateIdsAndPreferences method to take all possible data structures as optional parameters. The 
    current implementation does not enable a signed preferences structure to be provided as input. Perhaps the 
    preferences were created at T0 along with the Random ID. Then at T1 the Random ID changes. We don't really want
    to reset the preferences just because the Random ID changed.
    
    There is a relationship between the OneKey lib and the UI which is confusing. If the OneKey lib is a data layer then it
    should not consider the UI. If validation fails either in the client, or via calls to the CMP or Operator there 
    needs to be a method of passing this back to the client. We need an enumeration of error codes that can be tied to
    text in the UI. There will also be more serious exceptions that will need to be handled. The UI doesn't currently
    allow for this.

    Otherwise there should be a defined interface that must be provided to the OneKey lib to manipulate the UI and the UI
    implementor will need to ensure they implement the interface. This approach is less flexible.
    
    The method then needs to return the values as they currently exist in the persistent storage. The caller is then
    responsible for handling the result and the UI. We need to give more thought to the unhappy path here and how errors
    will be handled and communicated to the user. The UI doesn't have placeholders to tell the user that something has
    gone wrong. i.e. "Whoops. We're not able to store your preference at the moment. We'll store them just for this 
    site, so that you can continue. Okay?".
    
    This call should become.
    
      updateIdsAndPreferences(
        {
          proxyHostName: this.config.proxyHostName
        },
        {
          identifiers: [ array of identifiers ],
          preferences: signedPreferences
        }
      ) : Promise<IdsAndOptionalPreferencesWithErrorCodes> 

    For reference the SWAN API provided a single method for getting and updating the data. 
    See https://github.com/SWAN-community/swan/blob/main/apis.md#update
    SWID is similar to the paf_browser_id or Random ID (RID)
    Pref is similar to the PreferencesData structure.
    OWID is similar to Source.
    The design approach there is to have a single method that will store what is provided (if anything) and return the
    current data. The CMP would handle the decrypt of the results which is not relevant to OneKey as the data is not
    encrypted.
    */

    // Update the ids and preferences.
    await updateIdsAndPreferences(this.config.proxyHostName, this.model.pref.value.use_browsing_for_personalization, [
      this.model.rid.value,
    ]);

    // Refresh the ids and preferences.
    const r = await refreshIdsAndPreferences({
      proxyHostName: this.config.proxyHostName,
      triggerRedirectIfNeeded: true,
      showPrompt: ShowPromptOption.doNotPrompt,
    });

    return r.data;
  }

  /**
   * If there are no identifiers then get a new one.
   * @returns a new random identifier from the Operator
   */
  private getNewIdIfNeeded(): Promise<Identifier> {
    if (this.model.rid.value?.source?.signature) {
      return Promise.resolve<Identifier>(this.model.rid.value);
    }
    return this.resetId();
  }

  /**
   * Resets the random identifier by fetching a new one from the Operator.
   * @returns
   */
  private resetId(): Promise<Identifier> {
    return getNewId({
      proxyHostName: this.config.proxyHostName,
    });
  }

  /**
   * Signs the preferences with the CMP provider if they have not been signed already.
   * @returns signed preferences, which might be the same as the existing ones
   */
  private signIfNeeded(): Promise<Preferences> {
    if (this.model.pref.hasChanged) {
      return signPreferences(
        { proxyHostName: this.config.proxyHostName },
        {
          identifiers: [this.model.rid.value],
          unsignedPreferences: {
            data: this.model.pref.value,
            version: null,
          },
        }
      );
    }
    return Promise.resolve<Preferences>(this.model.pref.persistedSignedValue);
  }
}<|MERGE_RESOLUTION|>--- conflicted
+++ resolved
@@ -391,20 +391,12 @@
    * Refuses all data processing, writes cookies to indicate this to the domain, and closes the UI.
    */
   private async actionRefuseAll() {
-<<<<<<< HEAD
     removeCookie(Cookies.lastRefresh);
 
     await deleteIdsAndPreferences({ proxyHostName: this.config.proxyHostName });
     this.model.status = PafStatus.NOT_PARTICIPATING;
     this.model.setFromIdsAndPreferences(undefined);
     this.display('snackbar');
-=======
-    // TODO: Could be handled via a call to the OneKey lib.
-    saveCookieValue(Cookies.identifiers, PafStatus.NOT_PARTICIPATING);
-    saveCookieValue(Cookies.preferences, PafStatus.NOT_PARTICIPATING);
-    this.stopSnackbarHide();
-    this.view.hidePopup();
->>>>>>> 163cd8d3
   }
 
   /**
