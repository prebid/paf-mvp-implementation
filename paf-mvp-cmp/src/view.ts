/**
 * Resources used by the controller for HTML views and CSS.
 * TODO: fix the warning associated with can't find module or type.
 */
<<<<<<< HEAD
import tooltipsJs from './scripts/tooltips.js';
=======
import logoSvg from './images/OneKey.svg';
import logoCenterSvg from './images/OneKeyCenter.svg';
>>>>>>> 2f68d18a
import css from './css/ok-ui.css';
import introTemplate from './html/cards/intro.html';
import aboutTemplate from './html/cards/about.html';
import settingsTemplate from './html/cards/settings.html';
import customizeTemplate from './html/cards/customize.html';
import itemTemplate from './html/components/customize.html';
import snackbarTemplate from './html/cards/snackbar.html';
import popupTemplate from './html/containers/popup.html';
import { Config } from './config';
import { IView } from '@core/ui/binding';
<<<<<<< HEAD
import { ILocale } from './ILocale.js';
=======
import { Tooltip } from './tooltip';
>>>>>>> 2f68d18a

export class View implements IView {
  // The shadow root for the UI.
  public root: ShadowRoot = null;

  // The current card being displayed if any.
  public currentCard: string = null;

  // The element that contains this script. Used to add the UI components to the DOM.
  private readonly script: HTMLOrSVGScriptElement;

  // The container element for the UI, or null if the UI has not yet been added to the DOM.
  private cardContainer: HTMLDivElement = null;

  // The outer container for the UI.
  private outerContainer: HTMLElement = null;

  // The locale that the UI should adopt.
  private readonly locale: ILocale;

  // The options provided to the controller.
  private readonly config: Config;

  /**
   * Constructs a new instance of View
   * @param script element this method is contained within
   * @param locale the language text to use with the UI
   * @param config the configuration for the controller
   */
  constructor(script: HTMLOrSVGScriptElement, locale: ILocale, config: Config) {
    this.script = script;
    this.config = config;
    this.locale = <ILocale>locale;
  }

  /**
   * Set the card. Common tokens in square brackets [] are replaced with the values from the configuration after the
   * language text has been applied.
   * @remarks
   * If the card is the snackbar then a timer to automatically hide it is provided.
   * @param card the name of the card to display, or null if the default card should be displayed.
   */
  public setCard(card: string) {
    this.setContainerCard(card);
  }

  /**
   * Hides the popup UI but does not remove it from the DOM.
   */
  public hidePopup() {
    this.getCardContainer().style.display = 'none';
    this.getPopUp()?.classList.remove('ok-ui-popup--open');
  }

  /**
   * Displays the popup UI.
   */
  public showPopup() {
    this.getCardContainer().style.display = '';
    this.getPopUp()?.classList.add('ok-ui-popup--open');
  }

  /**
   * Used to get an array of action elements from the current view.
   * @returns array of HTMLElements that can have events added to them
   */
  public getActionElements(): HTMLElement[] {
    const elements: HTMLElement[] = [];
    View.addElements(elements, this.cardContainer.getElementsByTagName('button'));
    View.addElements(elements, this.cardContainer.getElementsByTagName('a'));
    return elements;
  }

  /**
   * Adds element from the other collection to the array.
   * @param array
   * @param other
   */
  private static addElements(array: HTMLElement[], other: HTMLCollectionOf<HTMLElement>) {
    for (let i = 0; i < other.length; i++) {
      array.push(other[i]);
    }
  }

  /**
   * Sets the HTML in the container appropriate for the view card provided.
   * @param card Card to display
   */
  private setContainerCard(card: string): void {
    let html: string;
    const template = this.getTemplate(card);
    const container = this.getTemplateContainer(card);
    if (container !== null) {
      html = container(template(this.locale));
    } else {
      html = template(this.locale);
    }
    this.getCardContainer().innerHTML = this.config.replace(html);

    // Bind the tooltips to any tooltip controls in the new cards added.
    Tooltip.bind(this.root);

    this.currentCard = card;
  }

  /**
   * Adds all the HTML for the customize items to customizeHtml property.
   */
  private setLocaleCustomizeHtml() {
    if (this.locale.customizeHtml === undefined) {
      const length = Math.min(this.locale.customizeLabels.length, this.locale.customizeTips.length);
      let items = '';
      for (let i = 0; i < length; i++) {
        items += itemTemplate({
          Index: i + 1,
          Label: this.locale.customizeLabels[i],
          Tip: this.locale.customizeTips[i],
        });
      }
      this.locale.customizeHtml = items;
    }
  }

  /**
   * Gets the template for the card from the enumeration.
   * @param card name of the card which corresponds to the ./views file name
   * @returns the HTML string that represents the card
   */
  private getTemplate(card: string): Card {
    switch (card) {
      case 'about':
        return aboutTemplate;
      case 'intro':
        return introTemplate;
      case 'settings':
        return settingsTemplate;
      case 'customize':
        // Ensures that the repetitive HTML is added for each option.
        this.setLocaleCustomizeHtml();
        return customizeTemplate;
      case 'snackbar':
        return snackbarTemplate;
      default:
        if (this.config.displayIntro) {
          return introTemplate;
        }
        return settingsTemplate;
    }
  }

  /**
   * Gets the container, if any, that should be used for the card.
   * @param card to be displayed
   * @returns template that will be the container
   */
  private getTemplateContainer(card: string): Container {
    switch (card) {
      case 'snackbar':
        return null;
      default:
        return popupTemplate;
    }
  }

  /**
   * Gets the pop up element within the container.
   * @returns
   */
  private getPopUp(): HTMLDivElement {
    const popups = this.getCardContainer().getElementsByClassName('ok-ui-popup');
    if (popups !== null && popups.length > 0) {
      return <HTMLDivElement>popups[0];
    }
    return null;
  }

  /**
   * Returns the container for the cards adding it if it does not already exist.
   * @returns
   */
  private getCardContainer(): HTMLDivElement {
    if (this.cardContainer === null) {
      this.addContainer();
    }
    return this.cardContainer;
  }

  /**
   * Adds the CSS, javascript, and the container div for the UI elements.
   */
  private addContainer() {
    // Create an outer container to add the shadow root and UI components to.
    this.outerContainer = this.script.parentElement.appendChild(document.createElement('div'));

    // Create the CSS style element.
    const style = <HTMLStyleElement>document.createElement('style');
    // TODO: Fix CSS include to remove the magic character at the beginning of the CSS file.
    style.innerHTML = (<string>css).trim();

    // Create the new container with the templates.
    this.cardContainer = document.createElement('div');
    this.cardContainer.className = 'ok-ui';

    // Append the style and container with a shadow root for encapsulation. The mode must be open so that the tooltip
    // bindings work.
    this.root = this.outerContainer.attachShadow({ mode: 'closed' });
    this.root.appendChild(style);
    this.root.appendChild(this.cardContainer);
  }
}<|MERGE_RESOLUTION|>--- conflicted
+++ resolved
@@ -2,12 +2,6 @@
  * Resources used by the controller for HTML views and CSS.
  * TODO: fix the warning associated with can't find module or type.
  */
-<<<<<<< HEAD
-import tooltipsJs from './scripts/tooltips.js';
-=======
-import logoSvg from './images/OneKey.svg';
-import logoCenterSvg from './images/OneKeyCenter.svg';
->>>>>>> 2f68d18a
 import css from './css/ok-ui.css';
 import introTemplate from './html/cards/intro.html';
 import aboutTemplate from './html/cards/about.html';
@@ -18,11 +12,8 @@
 import popupTemplate from './html/containers/popup.html';
 import { Config } from './config';
 import { IView } from '@core/ui/binding';
-<<<<<<< HEAD
-import { ILocale } from './ILocale.js';
-=======
+import { ILocale } from './ILocale';
 import { Tooltip } from './tooltip';
->>>>>>> 2f68d18a
 
 export class View implements IView {
   // The shadow root for the UI.
