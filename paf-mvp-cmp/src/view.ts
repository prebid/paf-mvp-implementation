--- conflicted
+++ resolved
@@ -1,5 +1,6 @@
 /**
  * Resources used by the controller for HTML views and CSS.
+ * TODO: fix the warning associated with can't find module or type.
  */
 import css from './css/ok-ui.css';
 import introTemplate from './html/cards/intro.html';
@@ -11,13 +12,8 @@
 import popupTemplate from './html/containers/popup.html';
 import { Config } from './config';
 import { IView } from '@core/ui/binding';
-<<<<<<< HEAD
-import { ILocale } from './ILocale.js';
-import { Tooltip } from './tooltip.js';
-=======
 import { ILocale } from './ILocale';
 import { Tooltip } from './tooltip';
->>>>>>> db804ad6
 
 export class View implements IView {
   // The shadow root for the UI.
@@ -119,10 +115,7 @@
 
     // Bind the tooltips to any tooltip controls in the new cards added.
     Tooltip.bind(this.root);
-<<<<<<< HEAD
-=======
-
->>>>>>> db804ad6
+
     this.currentCard = card;
   }
 
@@ -224,7 +217,7 @@
     this.cardContainer = document.createElement('div');
     this.cardContainer.className = 'ok-ui';
 
-    // Append the style and container with a shadow root for encapsulation.
+    // Append the style, tooltips, and container with a shadow root for encapsulation.
     this.root = this.outerContainer.attachShadow({ mode: 'closed' });
     this.root.appendChild(style);
     this.root.appendChild(this.cardContainer);
