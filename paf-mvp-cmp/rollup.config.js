// rollup.config.js
import typescript from '@rollup/plugin-typescript';
import commonjs from "@rollup/plugin-commonjs";
import { nodeResolve } from '@rollup/plugin-node-resolve';

// Needed to minimize the resulting bundle.
import { terser } from 'rollup-plugin-terser';

// HTML templates used to add language text.
import postHTML from 'rollup-plugin-posthtml-template';

// Reduces the size of the HTML.
import minifyHTML from 'rollup-plugin-minify-html-literals';
import { defaultShouldMinify } from 'minify-html-literals';

// Embed the CSS into the bundle.
import { string } from 'rollup-plugin-string';

// Used to set the locale for each of the bundles.
import replace from '@rollup/plugin-replace';

// Used to get the locales available for each of the bundles.
import * as fs from 'fs';
import * as path from 'path';
import * as yaml from 'js-yaml';

// Used to get the TCF core string from the environment.
import { env } from 'process';

<<<<<<< HEAD
const DEV = process.env.ROLLUP_WATCH;

=======
>>>>>>> dbf0d02c
// Options to pass to terser.
const terserOptions = {
  toplevel: true,
  format: {
    comments: false
  },
  compress: true,
  mangle: true
};

// Adds the SVG images to the local. Could be expanded to support other images in the future.
function addImages(locale) {
  const directory = './src/images';
  fs.readdirSync('./src/images').forEach(imageFile => {
    if (path.extname(imageFile) === '.svg') {
      const imageName = imageFile.split('.')[0];
      locale[imageName] = fs.readFileSync(path.join(directory, imageFile), 'utf8')
    }
  });
  return locale;
}

// Converts the list of strings to paragraph tags.
function toHtml(list) { return `<p>${list.join('</p><p>')}</p>`; }

// Converts the source locale into one with HTML properties.
function addHTML(locale) {
  locale.introBodyHTML = toHtml(locale.introBody);
  locale.aboutBodyHTML = toHtml(locale.aboutBody);
  locale.settingsBodyHTML = toHtml(locale.settingsBody);
  delete locale['introBody'];
  delete locale['aboutBody'];
  delete locale['settingsBody'];
  return locale;
}

// Converts the source locale into one with HTML and image properties.
function buildLocale(locale) {
  locale = addHTML(locale);
  locale = addImages(locale);
  return locale;
}

// Checks that the locale is valid and throws an exception if it isn't to prevent build.
function validateLocale(locale) {
  if (locale.customizeLabels.length !== locale.customizeTips.length) {
    throw 'Locale must have the same number of labels and tooltips';
  }
}

// Returns the TCF core template string to embed into the CMP.
function getTCFCoreTemplate() {
  const tcfCoreTemplate = env.TCF_CORE_TEMPLATE;
  if (tcfCoreTemplate) {
    console.info(`Using \'${tcfCoreTemplate}\' as TCF core template`);
    return tcfCoreTemplate;
  }
  throw 'Add --environment TCF_CORE_TEMPLATE:YOUR_TCF_CORE_TEMPLATE to the rollup command line, or set the ' +
    'TCF_CORE_TEMPLATE environment variable. This is needed to generate a TCF core string from the built CMP.';
}

// Gets all the locale files as an array.
function getLocaleFiles() {
  const directory = './src/locales';
  const localeFiles = [];
  fs.readdirSync(directory).forEach(localeFile => {
    if (path.extname(localeFile) === '.yaml') {
      localeFiles.push(localeFile);
    }
  });
  return localeFiles;
}

// Get the locale and the text as JSON.
async function getLocales() {
  const directory = './src/locales';
  const locales = new Map();
  getLocaleFiles().forEach(localeFile => {
    const language = localeFile.split('.')[0];
    const locale = buildLocale(yaml.load(fs.readFileSync(path.join(directory, localeFile), 'utf8')));
    validateLocale(locale);
    const text = JSON.stringify(locale);
    locales.set(language, text);
  });
  if (locales.size == 0) {
    throw 'No locale files found. Check the "/src/locales" folder.';
  }
  return locales;
}

// Gets the available locale codes for use with the loader.
function getLocaleCodes() {
  const locales = [];
  getLocaleFiles().forEach(localeFile => {
    const locale = localeFile.split('.')[0];
    locales.push('\'' + locale.toLowerCase() + '\'');
  });
  return locales;
}

// Builds the loader working out from the locales directory the various options that will be available.
function buildLoader() {
  return {
    input: './src/loader.ts',
    plugins: [
      replace({
        include: './src/loader.ts',
        preventAssignment: true,
        __Locales__: '[' + getLocaleCodes().join(',') + ']'
      }),
      typescript({
        tsconfig: '../tsconfig.json'
      }),
      commonjs(),
      nodeResolve({
        browser: true
      })
    ],
    treeshake: true,
    output: [
      {
        file: `./dist/ok-ui.js`,
        sourcemap: true,
        format: 'iife'
      },
      {
        file: `./dist/ok-ui.min.js`,
        format: 'iife',
        sourcemap: false,
        plugins: [terser(terserOptions)]
      },
      {
        file: `../paf-mvp-demo-express/public/assets/cmp/ok-ui.js`,
        sourcemap: true,
        format: 'iife'
      },
      {
        file: `../paf-mvp-demo-express/public/assets/cmp/ok-ui.min.js`,
        format: 'iife',
        sourcemap: false,
        plugins: [terser(terserOptions)]
      },
    ]
  }
}

// Returns configuration for a specific locale.
// localeCode the code of the locale being built for. i.e. en-GB
// localeContent the JSON object with the content
// tcfCoreTemplate the template string for the CMP
function buildLocaleConfig(localeCode, localeContent, tcfCoreTemplate) {
  return {
    input: './src/main.ts',
    plugins: [
      replace({
        include: './src/main.ts',
        preventAssignment: true,
        __Locale__: localeContent,
        __TcfCoreTemplate__: tcfCoreTemplate
      }),
<<<<<<< HEAD
      replace({
        preventAssignment: true,
        'process.env.NODE_ENV': JSON.stringify(DEV ? 'development' : 'production')
      }),
=======
>>>>>>> dbf0d02c
      postHTML({ template: true }),
      minifyHTML({
        // Include string literals that contain the div or section element as well as the default check.
        options: {
          shouldMinify: (t) => defaultShouldMinify(t) || t.parts.some(p => 
            p.text.includes('<div') || 
            p.text.includes('<section'))
        }
      }),
      string({ include: ['**/*.css', '**/*.js'] }),
      typescript({
        tsconfig: '../tsconfig.json'
      }),
      commonjs({
        preferBuiltins: true
      }),
      nodeResolve({
        browser: true,
        preferBuiltins: true
      })
    ],
    treeshake: true,
    output: [
      {
        file: `./dist/ok-ui-${localeCode}.js`,
        sourcemap: true,
        format: 'iife'
      },
      {
        file: `./dist/ok-ui-${localeCode}.min.js`,
        format: 'iife',
        sourcemap: false,
        plugins: [terser(terserOptions)]
      },
      {
        file: `../paf-mvp-demo-express/public/assets/cmp/ok-ui-${localeCode}.js`,
        sourcemap: true,
        format: 'iife'
      },
      {
        file: `../paf-mvp-demo-express/public/assets/cmp/ok-ui-${localeCode}.min.js`,
        format: 'iife',
        sourcemap: false,
        plugins: [terser(terserOptions)]
      },
    ]
  }
}

// Create the template for each locale bundle and the loader if server side selection is not being used.
async function getConfigs(locales) {
  const configs = [];
  const tcfCoreTemplate = getTCFCoreTemplate();
  configs.push(buildLoader());
  locales.forEach((value, locale) => {
    configs.push(buildLocaleConfig(locale, value, tcfCoreTemplate));
  });
  return configs;
}

// Finally export the configurations for each of the locales.
export default getLocales().then(getConfigs);<|MERGE_RESOLUTION|>--- conflicted
+++ resolved
@@ -27,11 +27,6 @@
 // Used to get the TCF core string from the environment.
 import { env } from 'process';
 
-<<<<<<< HEAD
-const DEV = process.env.ROLLUP_WATCH;
-
-=======
->>>>>>> dbf0d02c
 // Options to pass to terser.
 const terserOptions = {
   toplevel: true,
@@ -192,13 +187,6 @@
         __Locale__: localeContent,
         __TcfCoreTemplate__: tcfCoreTemplate
       }),
-<<<<<<< HEAD
-      replace({
-        preventAssignment: true,
-        'process.env.NODE_ENV': JSON.stringify(DEV ? 'development' : 'production')
-      }),
-=======
->>>>>>> dbf0d02c
       postHTML({ template: true }),
       minifyHTML({
         // Include string literals that contain the div or section element as well as the default check.
