--- conflicted
+++ resolved
@@ -29,11 +29,7 @@
       "@operator/*": ["./paf-mvp-operator-express/src/*"],
       "@operator-client/*": ["./paf-mvp-operator-client-express/src/*"],
       "@frontend/*": ["./paf-mvp-frontend/src/*"],
-<<<<<<< HEAD
-      "@cmp/*": ["./paf-mvp-cmp/src/*"],
-=======
       "@cmp/*": ["./paf-mvp-cmp/src/*"]
->>>>>>> aae9febf
     }
   },
   "exclude": [
