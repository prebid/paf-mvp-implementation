<!DOCTYPE html>
<html lang="html">
<head>

  {{#if useCmpUI}}

    <!-- Preload the JavaScript needed for the CMP which is used as soon as the body element starts to render -->
    <link rel="preload" as="script" href="https://{{cdnHost}}/assets/cmp/ok-ui.min.js">
    <link rel="preload" href="https://{{cdnHost}}/assets/paf-lib.js" as="script" />
<<<<<<< HEAD

  {{else}}

    <!-- OneKey integration -->
    <link rel="preload" href="https://{{cdnHost}}/assets/app.bundle.js" as="script" />

  {{/if}}

  <!-- Prebid.js -->
  <script async src="//www.googletagservices.com/tag/js/gpt.js"></script>
  <script async src="/assets/publisher/prebid/prebid.js"></script>

  <script>

    var div_1_sizes = [
      [728, 90],
      [970, 250]
    ];
    var div_2_sizes = [
      [300, 250],
      [300, 600]
    ];

    var PREBID_TIMEOUT = 3000;
    var FAILSAFE_TIMEOUT = 3000;

        var adUnits = [
            {
                code: 'div-1',
                mediaTypes: {
                    banner: {
                        sizes: div_1_sizes
                    }
                },
                bids: [
                {
                    bidder: 'criteo',
                    params: {
                        zoneId: 1661193
                    }
                }]
            },
            {
                code: 'div-2',
                mediaTypes: {
                    banner: {
                        sizes: div_2_sizes
                    }
                },
                bids: [{
                    bidder: 'criteo',
                    params: {
                        zoneId: 1661192
                    }
                }]
            }
        ];


        var googletag = googletag || {};
        googletag.cmd = googletag.cmd || [];
        googletag.cmd.push(function() {
            googletag.pubads().disableInitialLoad();
        });

        var pbjs = pbjs || {};
        pbjs.que = pbjs.que || [];

        var PAF = PAF || {};
        PAF.queue = PAF.queue || [];

        pbjs.que.push(function() {
            pbjs.addAdUnits(adUnits);
            pbjs.setConfig({
                consentManagement: {
                cmpApi: "static",
                consentData: {
                    getTCData: {
                        tcString: "CO-HDlqO-HDlqAKAXCENBDCsAP_AAH_AACiQHKNd_X_fb39j-_59_9t0eY1f9_7_v20zjgeds-8Nyd_X_L8X42M7vF36pq4KuR4Eu3LBIQFlHOHcTUmw6IkVqTPsak2Mr7NKJ7PEinMbe2dYGHtfn9VTuZKYr97s___z__-__v__75f_r-3_3_vp9V---_fA5QAkw1L4CLMSxwJJo0qhRAhCuJDoAQAUUIwtE1hASuCnZXAR-ggYAIDUBGBECDEFGLIIAAAAAkoiAkAPBAIgCIBAACAFSAhAARoAgsAJAwCAAUA0LACKAIQJCDI4KjlMCAiRaKCeSMASi72MMIQyigBoFH4AAAAA.cAAAAAAAAAAA",
                        cmpId: 10,
                        cmpVersion: 23,
                        tcfPolicyVersion: 2,
                        gdprApplies: false,
                        cmpStatus: "loaded",
                        eventStatus: "tcloaded"
                        }
                    }
                },
                priceGranularity: 'high',
                debug: true,
                realTimeData: {
                    auctionDelay: 1000,
                    dataProviders: [
                            {
                            name: "oneKey",
                            waitForIt: true
                        }
                    ]
                },
                userSync: {
                    userIds: [{
                        name: "oneKeyData"
                    }],
                    auctionDelay: 1000,
                    syncDelay: 3000
                }
            });
=======

  {{else}}

    <!-- OneKey integration -->
    <link rel="preload" href="https://{{cdnHost}}/assets/app.bundle.js" as="script" />

  {{/if}}

  <!-- Prebid.js -->
  <script async src="//www.googletagservices.com/tag/js/gpt.js"></script>
  <script async src="/assets/publisher/prebid/prebid.js"></script>

  <script>

    var div_1_sizes = [
      [728, 90],
      [970, 250]
    ];
    var div_2_sizes = [
      [300, 250],
      [300, 600]
    ];

    var PREBID_TIMEOUT = 3000;
    var FAILSAFE_TIMEOUT = 3000;

    var adUnits = [
      {
        code: 'div-1',
        mediaTypes: {
          banner: {
            sizes: div_1_sizes
          }
        },
        bids: [{
          bidder: 'openx',
          params: {
            delDomain: 'sademo-d.openx.net',
            unit: '540096529',
            test: true,
            customFloor: 0.01
          }
        },
          {
            bidder: 'criteo',
            params: {
              zoneId: 1661193
            }
          }]
      },
      {
        code: 'div-2',
        mediaTypes: {
          banner: {
            sizes: div_2_sizes
          }
        },
        bids: [{
          bidder: 'openx',
          params: {
            delDomain: 'sademo-d.openx.net',
            unit: '540096529',
            test: true
          }
        },
          {
            bidder: 'criteo',
            params: {
              zoneId: 1661192
            }
          }]
      }
    ];


    var googletag = googletag || {};
    googletag.cmd = googletag.cmd || [];
    googletag.cmd.push(function() {
        googletag.pubads().disableInitialLoad();
    });

    var pbjs = pbjs || {};
    pbjs.que = pbjs.que || [];

    var PAF = PAF || {};
    PAF.queue = PAF.queue || [];

    pbjs.que.push(function() {
      pbjs.addAdUnits(adUnits);
      pbjs.setConfig({
        consentManagement: {
          cmpApi: 'static',
          consentData: {
            getTCData: {
              tcString: 'CO-HDlqO-HDlqAKAXCENBDCsAP_AAH_AACiQHKNd_X_fb39j-_59_9t0eY1f9_7_v20zjgeds-8Nyd_X_L8X42M7vF36pq4KuR4Eu3LBIQFlHOHcTUmw6IkVqTPsak2Mr7NKJ7PEinMbe2dYGHtfn9VTuZKYr97s___z__-__v__75f_r-3_3_vp9V---_fA5QAkw1L4CLMSxwJJo0qhRAhCuJDoAQAUUIwtE1hASuCnZXAR-ggYAIDUBGBECDEFGLIIAAAAAkoiAkAPBAIgCIBAACAFSAhAARoAgsAJAwCAAUA0LACKAIQJCDI4KjlMCAiRaKCeSMASi72MMIQyigBoFH4AAAAA.cAAAAAAAAAAA',
              cmpId: 10,
              cmpVersion: 23,
              tcfPolicyVersion: 2,
              gdprApplies: false,
              cmpStatus: 'loaded',
              eventStatus: 'tcloaded'
            }
          }
        },
        priceGranularity: 'high',
        debug: true,
        realTimeData: {
          auctionDelay: 1000,
          dataProviders: [
            {
              name: 'oneKey',
              waitForIt: true,
              params: { proxyHostName: "{{pafNodeHost}}" }
            }
          ]
        },
        userSync: {
          userIds: [{
            name: 'oneKeyData',
            params: {}
          }],
          auctionDelay: 1000,
          syncDelay: 3000
        }
      });
>>>>>>> c8b093ec

            // Generate and store the OneKey Audit Log
            // once the winner is elected.
            pbjs.onEvent("bidWon", bid => {
                let pafObj = bid.meta.paf;
                if (pafObj === undefined) {
                    return;
                }

                PAF.queue.push(() => {
                    PAF.registerTransmissionResponse({
                        prebidTransactionId: bid.transactionId,
                        adUnitCode: bid.adUnitCode,
                        contentId: pafObj.contentId
                    }, pafObj.transmission);
                });
            });

            PAF.queue.push(() => {
                // PrebidJS calls internally OneKey without the queue
                pbjs.requestBids({
                    bidsBackHandler: initAdserver,
                    timeout: PREBID_TIMEOUT
                });
            });
        });

        function initAdserver() {
            if (pbjs.initAdserverSet) return;
            pbjs.initAdserverSet = true;
            googletag.cmd.push(function() {
                pbjs.que.push(function() {
                    pbjs.setTargetingForGPTAsync();
                    googletag.pubads().refresh();
                });
            });
        }
        // in case PBJS doesn't load
        setTimeout(function() {
            initAdserver();
        }, FAILSAFE_TIMEOUT);

        googletag.cmd.push(function() {
            googletag.defineSlot('/90577858/prebid_auid', div_1_sizes, 'div-1').addService(googletag.pubads());
            googletag.pubads().enableSingleRequest();
            googletag.enableServices();
        });
        googletag.cmd.push(function() {
            googletag.defineSlot('/90577858/prebid_auid', div_2_sizes, 'div-2').addService(googletag.pubads());
            googletag.pubads().enableSingleRequest();
            googletag.enableServices();
        });

    </script>

    <link rel="icon" type="image/png" sizes="32x32" href="/assets/favicon.png">
    <meta name="viewport" content="width=device-width"/>
    <title>
        {{title}}
    </title>
    {{#if metaRedirect}}
        <meta http-equiv="refresh" content="0;url={{metaRedirect}}">
    {{/if}}
</head>
<body>

{{#if useCmpUI}}

<!-- CMP -->
<!-- See paf-mvp-cmp/README.md for details -->
<script src="https://{{cdnHost}}/assets/paf-lib.js" data-client-hostname="{{pafNodeHost}}"></script>
<script src="https://{{cdnHost}}/assets/cmp/ok-ui.min.js"
    data-display-intro="false"
    data-snackbar-timeout-ms="5000"
    data-brand-name="Demo Publisher"
    data-site-only-cookie-tcf-core="tcf-core"
    data-template-tcf-core-string="CPYBSvoPYBSvoO3AAAENAwCAAAAAAAAAAAAAAAAAAAAA"
    data-brand-privacy-url="https://github.com/prebid/paf-mvp-implementation"></script>

{{else}}
  <script src="https://{{cdnHost}}/assets/app.bundle.js" data-proxy="{{pafNodeHost}}"></script>

{{/if}}


<div>
    <link href="https://fonts.googleapis.com/css?family=Muli:300,400,500,600,700,800,900&display=swap" rel="stylesheet">
    <link rel="stylesheet" href="/assets/publisher/css/style.min.css" type="text/css">

</div>
<header id="header">
    <div class="container">
        <nav class="navbar navbar-expand-lg navbar-light">
            <div class="d-flex justify-content-between align-items-center navbar-top">
                <ul class="navbar-left">
                    <li>{{ date }}</li>
                    <li>25°C, Paris</li>
                </ul>
                <div>
                    <router-link class="navbar-brand" :to="{ name: 'PublisherIndex' }">
                        <h1>{{title}}</h1>
                    </router-link>
                </div>
                <div class="d-flex">
                    <ul class="navbar-right">
                        <li>
                            <a href="#">ENGLISH</a>
                        </li>
                        <li>
                            <a href="#">FRANÇAIS</a>
                        </li>
                    </ul>
                    <ul class="social-media">
                        <li>
                            <a href="#">
                                <i class="mdi mdi-instagram"></i>
                            </a>
                        </li>
                        <li>
                            <a href="#">
                                <i class="mdi mdi-facebook"></i>
                            </a>
                        </li>
                        <li>
                            <a href="#">
                                <i class="mdi mdi-youtube"></i>
                            </a>
                        </li>
                        <li>
                            <a href="#">
                                <i class="mdi mdi-linkedin"></i>
                            </a>
                        </li>
                        <li>
                            <a href="#">
                                <i class="mdi mdi-twitter"></i>
                            </a>
                        </li>
                    </ul>
                    <ul class="navbar-right mx-3">
                        <li>
                            <router-link :to="{ name: 'PublisherProfile' }">
                                <i class="mdi mdi-account"></i> {{ loginLabel }}
                            </router-link>
                        </li>
                    </ul>
                </div>
            </div>
            <div class="navbar-bottom-menu">
                <button
                        class="navbar-toggler"
                        type="button"
                        data-target="#navbarSupportedContent"
                        aria-controls="navbarSupportedContent"
                        aria-expanded="false"
                        aria-label="Toggle navigation"
                >
                    <span class="navbar-toggler-icon"></span>
                </button>

                <div
                        class="navbar-collapse justify-content-center collapse"
                        id="navbarSupportedContent"
                >
                    <ul
                            class="navbar-nav d-lg-flex justify-content-between align-items-center"
                    >
                        <li>
                            <button class="navbar-close">
                                <i class="mdi mdi-close"></i>
                            </button>
                        </li>
                        <li class="nav-item active">
                            <router-link class="nav-link active" :to="{name: 'PublisherIndex'}">Home</router-link>
                        </li>
                        <li class="nav-item">
                            <a class="nav-link" href="#">World</a>
                        </li>
                        <li class="nav-item">
                            <a class="nav-link" href="#">Magazine</a>
                        </li>
                        <li class="nav-item">
                            <a class="nav-link" href="#">Blog</a>
                        </li>
                        <li class="nav-item">
                            <a class="nav-link" href="#">Business</a>
                        </li>
                        <li class="nav-item">
                            <a class="nav-link" href="#">Sports</a>
                        </li>
                        <li class="nav-item">
                            <a class="nav-link" href="#">Art</a>
                        </li>
                        <li class="nav-item">
                            <a class="nav-link" href="#">Politics</a>
                        </li>
                        <li class="nav-item">
                            <a class="nav-link" href="#">Real estate</a>
                        </li>
                        <li class="nav-item">
                            <a class="nav-link" href="#">Travel</a>
                        </li>
                        <li class="nav-item">
                            <a class="nav-link" href="#"><i class="mdi mdi-magnify"></i></a>
                        </li>
                    </ul>
                </div>
            </div>
        </nav>
    </div>
</header>

<div>
    <div class="container">
        <div class="banner-top-thumb-wrap">
            <div class="d-lg-flex justify-content-between align-items-center">
                <div class="d-flex justify-content-between  mb-3 mb-lg-0">
                    <div>
                        <img src="/assets/publisher/images/dashboard/star-magazine-1.webp"
                             alt="thumb"
                             class="banner-top-thumb"/>
                    </div>
                    <h5 class="m-0 font-weight-bold">
                        The morning after: What people
                    </h5>
                </div>
                <div class="d-flex justify-content-between mb-3 mb-lg-0">
                    <div>
                        <img src="/assets/publisher/images/dashboard/star-magazine-2.webp"
                             alt="thumb"
                             class="banner-top-thumb"/>
                    </div>
                    <h5 class="m-0 font-weight-bold">How Hungary produced the</h5>
                </div>
                <div class="d-flex justify-content-between mb-3 mb-lg-0">
                    <div>
                        <img src="/assets/publisher/images/dashboard/star-magazine-3.webp"
                             alt="thumb"
                             class="banner-top-thumb"/>
                    </div>
                    <h5 class="m-0 font-weight-bold">
                        A sleepy island paradise's most
                    </h5>
                </div>
                <div class="d-flex justify-content-between mb-3 mb-lg-0">
                    <div>
                        <img src="/assets/publisher/images/dashboard/star-magazine-4.webp"
                             alt="thumb"
                             class="banner-top-thumb"/>
                    </div>
                    <h5 class="m-0 font-weight-bold">
                        America's most popular national
                    </h5>
                </div>
            </div>
        </div>
        <div class="row">
            <div class="col-lg-7">
                <div class="owl-carousel owl-theme" id="main-banner-carousel">
                    <div class="item">
                        <div class="carousel-content-wrapper mb-2">
                            <div class="carousel-content">
                                <h1 class="font-weight-bold">
                                    If you wanted to get rich, how would you do it?
                                </h1>
                                <h5 class="font-weight-normal  m-0">
                                    Working hard.
                                </h5>
                                <p class="text-color m-0 pt-2 d-flex align-items-center">
                                    <span class="fs-10 mr-1">2 hours ago</span>
                                    <i class="mdi mdi-bookmark-outline mr-3"></i>
                                    <span class="fs-10 mr-1">126</span>
                                    <i class="mdi mdi-comment-outline"></i>
                                </p>
                            </div>
                            <div class="carousel-image">
                                <img src="/assets/publisher/images/dashboard/banner.webp" alt=""/>
                            </div>
                        </div>
                    </div>
                </div>
            </div>
            <div class="col-lg-5">
                <div class="row">
                    <div class="col-sm-6">
                        <div class="py-3 border-bottom">
                            <div class="d-flex align-items-center pb-2">
                                <img src="/assets/publisher/images/dashboard/Profile_1.webp"
                                     class="img-xs img-rounded mr-2"
                                     alt="thumb"/>
                                <span class="fs-12 text-muted">Henry Itondo</span>
                            </div>
                            <p class="fs-14 m-0 font-weight-medium line-height-sm">
                                The Most And Least Visited Countries In The World
                            </p>
                        </div>
                    </div>
                    <div class="col-sm-6">
                        <div class="py-3 border-bottom">
                            <div class="d-flex align-items-center pb-2">
                                <img src="/assets/publisher/images/dashboard/Profile_2.webp"
                                     class="img-xs img-rounded mr-2"
                                     alt="thumb"/>
                                <span class="fs-12 text-muted">Oka Tomoaki</span>
                            </div>
                            <p class="fs-14 m-0 font-weight-medium line-height-sm">
                                The Best Places to Travel in month August
                            </p>
                        </div>
                    </div>
                </div>
                <div class="row">
                    <div class="col-sm-6">
                        <div class="pt-4 pb-4 border-bottom">
                            <div class="d-flex align-items-center pb-2">
                                <img src="/assets/publisher/images/dashboard/Profile_2.webp"
                                     class="img-xs img-rounded mr-2"
                                     alt="thumb"/>
                                <span class="fs-12 text-muted">Joana Leite</span>
                            </div>
                            <p class="fs-14 m-0 font-weight-medium line-height-sm">
                                Focus On Fun And Challenging Lifetime Activities
                            </p>
                        </div>
                    </div>
                    <div class="col-sm-6">
                        <div class="pt-3 pb-4 border-bottom">
                            <div class="d-flex align-items-center pb-2">
                                <img src="/assets/publisher/images/dashboard/Profile_4.webp"
                                     class="img-xs img-rounded mr-2"
                                     alt="thumb"/>
                                <span class="fs-12 text-muted">Rita Leite</span>
                            </div>
                            <p class="fs-14 m-0 font-weight-medium line-height-sm">
                                Bread Is The Most Widely Consumed Food In The World
                            </p>
                        </div>
                    </div>
                </div>
                <div class="row">
                    <div class="col-sm-6">
                        <div class="pt-4 pb-4">
                            <div class="d-flex align-items-center pb-2">
                                <img src="/assets/publisher/images/dashboard/Profile_5.webp"
                                     class="img-xs img-rounded mr-2"
                                     alt="thumb"/>
                                <span class="fs-12 text-muted">Jurrien Oldhof</span>
                            </div>
                            <p class="fs-14 m-0 font-weight-medium line-height-sm">
                                What Is Music, And What Does It Mean To Us
                            </p>
                        </div>
                    </div>
                    <div class="col-sm-6">
                        <div class="pt-3 pb-4">
                            <div class="d-flex align-items-center pb-2">
                                <img src="/assets/publisher/images/dashboard/Profile_6.webp"
                                     class="img-xs img-rounded mr-2"
                                     alt="thumb"/>
                                <span class="fs-12 text-muted">Yamaha Toshinobu</span>
                            </div>
                            <p class="fs-14 m-0 font-weight-medium line-height-sm">
                                Is Breakfast The Most Important Meal Of The Day
                            </p>
                        </div>
                    </div>
                </div>
            </div>
        </div>
        <div id="div-1" style="border:1px solid black;">
            <script type='text/javascript'>
                googletag.cmd.push(function() {
                    googletag.display('div-1');
                });

            </script>
        </div>
        <div class="world-news">
            <div class="row">
                <div class="col-sm-12">
                    <div class="d-flex position-relative  float-left">
                        <h3 class="section-title">World News</h3>
                    </div>
                </div>
            </div>
            <div class="row">
                <div class="col-lg-4 col-sm-6 grid-margin mb-5 mb-sm-2">
                    <div class="position-relative image-hover">
                        <img src="/assets/publisher/images/dashboard/travel.webp"
                             class="img-fluid"
                             alt="world-news"/>
                        <span class="thumb-title">TRAVEL</span>
                    </div>
                    <h5 class="font-weight-bold mt-3">
                        Refugees flood Turkey's border with Greece
                    </h5>
                    <p class="fs-15 font-weight-normal">
                        Greece stands firm on migrants, as Turkey opens floodgates to Europe.
                    </p>
                    <a href="#" class="font-weight-bold text-dark pt-2">Read Article</a>
                </div>
                <div class="col-lg-4 col-sm-6 mb-5 mb-sm-2">
                    <div class="position-relative image-hover">
                        <img src="/assets/publisher/images/dashboard/news.webp"
                             class="img-fluid"
                             alt="world-news"/>
                        <span class="thumb-title">NEWS</span>
                    </div>
                    <h5 class="font-weight-bold mt-3">
                        US Congress report blasts Boeing and FAA over 737 Max failures
                    </h5>
                    <p class="fs-15 font-weight-normal">
                        Report cites 'horrific culmination' of failed oversight, design flaws and lack of action.
                    </p>
                    <a href="#" class="font-weight-bold text-dark pt-2">Read Article</a>
                </div>
                <div class="col-lg-4 col-sm-6 mb-5 mb-sm-2" id="div-2" style="border:1px solid black;">
                    <script type='text/javascript'>
                        googletag.cmd.push(function() {
                            googletag.display('div-1');
                        });
                    </script>
                </div>
            </div>
        </div>
        <div class="editors-news">
            <div class="row">
                <div class="col-lg-3">
                    <div class="d-flex position-relative float-left">
                        <h3 class="section-title">Popular News</h3>
                    </div>
                </div>
            </div>
            <div class="row">
                <div class="col-lg-6  mb-5 mb-sm-2">
                    <div class="position-relative image-hover">
                        <img src="/assets/publisher/images/dashboard/glob.webp"
                             class="img-fluid"
                             alt="world-news"/>
                        <span class="thumb-title">NEWS</span>
                    </div>
                    <h1 class="font-weight-600 mt-3">
                        Melania Trump speaks about courage at State Department
                    </h1>
                    <p class="fs-15 font-weight-normal">
                        For the fourth consecutive year, first lady Melania Trump on Wednesday attended the
                        International Women of Courage Awards at the State Department.
                    </p>
                </div>
                <div class="col-lg-6  mb-5 mb-sm-2">
                    <div class="row">
                        <div class="col-sm-6  mb-5 mb-sm-2">
                            <div class="position-relative image-hover">
                                <img src="/assets/publisher/images/dashboard/star-magazine-5.webp"
                                     class="img-fluid"
                                     alt="world-news"/>
                                <span class="thumb-title">POLITICS</span>
                            </div>
                            <h5 class="font-weight-600 mt-3">
                                2020 California fires are the worst ever. Again.
                            </h5>
                            <p class="fs-15 font-weight-normal">
                                Record-breaking wildfires are occurring more often.
                            </p>
                        </div>
                        <div class="col-sm-6  mb-5 mb-sm-2">
                            <div class="position-relative image-hover">
                                <img src="/assets/publisher/images/dashboard/star-magazine-6.webp"
                                     class="img-fluid"
                                     alt="world-news"/>
                                <span class="thumb-title">TRAVEL</span>
                            </div>
                            <h5 class="font-weight-600 mt-3">
                                Thomas Cook is resurrected in a pandemic to be an online travel player
                            </h5>
                            <p class="fs-15 font-weight-normal">
                                It's proposing to sell customers thousands of hotels and flight routes.
                            </p>
                        </div>
                    </div>
                    <div class="row mt-3">
                        <div class="col-sm-6  mb-5 mb-sm-2">
                            <div class="position-relative image-hover">
                                <img src="/assets/publisher/images/dashboard/star-magazine-7.webp"
                                     class="img-fluid"
                                     alt="world-news"/>
                                <span class="thumb-title">POLITICS</span>
                            </div>
                            <h5 class="font-weight-600 mt-3">
                                Yoshihide Suga officially named as Japan's new Prime Minister
                            </h5>
                            <p class="fs-15 font-weight-normal">
                                Yoshihide Suga replaces outgoing leader Shinzo Abe.
                            </p>
                        </div>
                        <div class="col-sm-6">
                            <div class="position-relative image-hover">
                                <img src="/assets/publisher/images/dashboard/star-magazine-8.webp"
                                     class="img-fluid"
                                     alt="world-news"/>
                                <span class="thumb-title">TRAVEL</span>
                            </div>
                            <h5 class="font-weight-600 mt-3">
                                Apple unveils all-new iPad Air with A14 Bionic
                            </h5>
                            <p class="fs-15 font-weight-normal">
                                A14 Bionic is Apple’s most advanced chip and will be included in all iPad Air.
                            </p>
                        </div>
                    </div>
                </div>
            </div>
        </div>
        <div class="popular-news">
            <div class="row">
                <div class="col-lg-3">
                    <div class="d-flex position-relative float-left">
                        <h3 class="section-title">Editor choice</h3>
                    </div>
                </div>
            </div>
            <div class="row">
                <div class="col-lg-9">
                    <div class="row">
                        <div class="col-sm-4  mb-5 mb-sm-2">
                            <div class="position-relative image-hover">
                                <img src="/assets/publisher/images/dashboard/star-magazine-9.webp"
                                     class="img-fluid"
                                     alt="world-news"/>
                                <span class="thumb-title">LIFESTYLE</span>
                            </div>
                            <h5 class="font-weight-600 mt-3">
                                The island country that gave Mayor Pete his name
                            </h5>
                        </div>
                        <div class="col-sm-4 mb-5 mb-sm-2">
                            <div class="position-relative image-hover">
                                <img src="/assets/publisher/images/dashboard/star-magazine-10.webp"
                                     class="img-fluid"
                                     alt="world-news"/>
                                <span class="thumb-title">SPORTS</span>
                            </div>
                            <h5 class="font-weight-600 mt-3">
                                Disney parks expand (good) vegan food options
                            </h5>
                        </div>
                        <div class="col-sm-4 mb-5 mb-sm-2">
                            <div class="position-relative image-hover">
                                <img src="/assets/publisher/images/dashboard/star-magazine-11.webp"
                                     class="img-fluid"
                                     alt="world-news"/>
                                <span class="thumb-title">INTERNET</span>
                            </div>
                            <h5 class="font-weight-600 mt-3">
                                A hot springs where clothing is optional after dark
                            </h5>
                        </div>
                    </div>
                    <div class="row mt-3">
                        <div class="col-sm-4 mb-5 mb-sm-2">
                            <div class="position-relative image-hover">
                                <img src="/assets/publisher/images/dashboard/star-magazine-12.webp"
                                     class="img-fluid"
                                     alt="world-news"/>
                                <span class="thumb-title">NEWS</span>
                            </div>
                            <h5 class="font-weight-600 mt-3">
                                Japanese chef carves food into incredible pieces of art
                            </h5>
                        </div>
                        <div class="col-sm-4 mb-5 mb-sm-2">
                            <div class="position-relative image-hover">
                                <img src="/assets/publisher/images/dashboard/star-magazine-13.webp"
                                     class="img-fluid"
                                     alt="world-news"/>
                                <span class="thumb-title">NEWS</span>
                            </div>
                            <h5 class="font-weight-600 mt-3">
                                The Misanthrope Society: A Taipei bar for people who
                            </h5>
                        </div>
                        <div class="col-sm-4 mb-5 mb-sm-2">
                            <div class="position-relative image-hover">
                                <img src="/assets/publisher/images/dashboard/star-magazine-14.webp"
                                     class="img-fluid"
                                     alt="world-news"/>
                                <span class="thumb-title">TOURISM</span>
                            </div>
                            <h5 class="font-weight-600 mt-3">
                                From Pakistan to the Caribbean: Curry's journey
                            </h5>
                        </div>
                    </div>
                </div>
                <div class="col-lg-3">
                    <div class="position-relative mb-3">
                        <img src="/assets/publisher/images/dashboard/star-magazine-15.webp"
                             class="img-fluid"
                             alt="world-news"/>
                        <div class="video-thumb text-muted">
                            <span><i class="mdi mdi-menu-right"></i></span>LIVE
                        </div>
                    </div>
                    <div class="row">
                        <div class="col-sm-12">
                            <div class="d-flex position-relative float-left">
                                <h3 class="section-title">Latest News</h3>
                            </div>
                        </div>
                        <div class="col-sm-12">
                            <div class="border-bottom pb-3">
                                <h5 class="font-weight-600 mt-0 mb-0">
                                    South Korea’s Moon Jae-in sworn in vowing address
                                </h5>
                                <p class="text-color m-0 d-flex align-items-center">
                                    <span class="fs-10 mr-1">2 hours ago</span>
                                    <i class="mdi mdi-bookmark-outline mr-3"></i>
                                    <span class="fs-10 mr-1">126</span>
                                    <i class="mdi mdi-comment-outline"></i>
                                </p>
                            </div>
                        </div>
                        <div class="col-sm-12">
                            <div class="border-bottom pt-4 pb-3">
                                <h5 class="font-weight-600 mt-0 mb-0">
                                    South Korea’s Moon Jae-in sworn in vowing address
                                </h5>
                                <p class="text-color m-0 d-flex align-items-center">
                                    <span class="fs-10 mr-1">2 hours ago</span>
                                    <i class="mdi mdi-bookmark-outline mr-3"></i>
                                    <span class="fs-10 mr-1">126</span>
                                    <i class="mdi mdi-comment-outline"></i>
                                </p>
                            </div>
                        </div>
                        <div class="col-sm-12">
                            <div class="border-bottom pt-4 pb-3">
                                <h5 class="font-weight-600 mt-0 mb-0">
                                    South Korea’s Moon Jae-in sworn in vowing address
                                </h5>
                                <p class="text-color m-0 d-flex align-items-center">
                                    <span class="fs-10 mr-1">2 hours ago</span>
                                    <i class="mdi mdi-bookmark-outline mr-3"></i>
                                    <span class="fs-10 mr-1">126</span>
                                    <i class="mdi mdi-comment-outline"></i>
                                </p>
                            </div>
                        </div>
                        <div class="col-sm-12">
                            <div class="pt-4">
                                <h5 class="font-weight-600 mt-0 mb-0">
                                    South Korea’s Moon Jae-in sworn in vowing address
                                </h5>
                                <p class="text-color m-0 d-flex align-items-center">
                                    <span class="fs-10 mr-1">2 hours ago</span>
                                    <i class="mdi mdi-bookmark-outline mr-3"></i>
                                    <span class="fs-10 mr-1">126</span>
                                    <i class="mdi mdi-comment-outline"></i>
                                </p>
                            </div>
                        </div>
                    </div>
                </div>
            </div>
        </div>
    </div>
</div>

<div>
    <footer>
        <div class="container">
            <div class="row">
                <div class="col-sm-12">
                    <div class="border-top"></div>
                </div>
                <div class="col-sm-3 col-lg-3">
                    <ul class="footer-vertical-nav">
                        <li class="menu-title"><a href="#">News</a></li>
                        <li><a href="#">Home</a></li>
                        <li><a href="#">World</a></li>
                        <li><a href="#">Magazine</a></li>
                        <li><a href="#">Business</a></li>
                        <li><a href="#">Politics</a></li>
                    </ul>
                </div>
                <div class="col-sm-3 col-lg-3">
                    <ul class="footer-vertical-nav">
                        <li class="menu-title"><a href="#">World</a></li>
                        <li><a href="#">Sports</a></li>
                        <li><a href="#">Art</a></li>
                        <li><a href="#">Magazine</a></li>
                        <li><a href="#">Real estate</a></li>
                        <li><a href="#">Travel</a></li>
                        <li><a href="#">Author</a></li>
                    </ul>
                </div>
                <div class="col-sm-3 col-lg-3">
                    <ul class="footer-vertical-nav">
                        <li class="menu-title"><a href="#">Features</a></li>
                        <li><a href="#">Photography</a></li>
                        <li><a href="#">Video</a></li>
                        <li><a href="#">Newsletters</a></li>
                        <li><a href="#">Live Events</a></li>
                        <li><a href="#">Stores</a></li>
                        <li><a href="#">Jobs</a></li>
                    </ul>
                </div>
                <div class="col-sm-3 col-lg-3">
                    <ul class="footer-vertical-nav">
                        <li class="menu-title"><a href="#">More</a></li>
                        <li><a href="#">RSS</a></li>
                        <li><a href="#">FAQ</a></li>
                        <li><a href="#">User Agreement</a></li>
                        <li><a href="#">Privacy</a></li>
                        <li><a href="#">About us</a></li>
                        <li><a href="#" id="preferences" class="d-flex align-items-center">
                          <div class="mr-2">
                            <img src="/assets/publisher/images/Union.svg" alt="">
                          </div>
                          <div>
                            Marketing preferences
                          </div>
                        </a></li>
                    </ul>
                  <script>
                    document.querySelector('#preferences')
                      .addEventListener('click', (e) => {
                        e.preventDefault();
                        PAF.refreshIdsAndPreferences('doPrompt');
                      });
                  </script>
                </div>
            </div>
            <div class="row">
                <div class="col-sm-12">
                    <div class="d-flex justify-content-between">
                        <h1>My news</h1>
                        <div class="d-flex justify-content-end footer-social">
                            <h5 class="m-0 font-weight-600 mr-3 d-none d-lg-flex">Follow on</h5>
                            <ul class="social-media">
                                <li>
                                    <a href="#">
                                        <i class="mdi mdi-instagram"></i>
                                    </a>
                                </li>
                                <li>
                                    <a href="#">
                                        <i class="mdi mdi-facebook"></i>
                                    </a>
                                </li>
                                <li>
                                    <a href="#">
                                        <i class="mdi mdi-youtube"></i>
                                    </a>
                                </li>
                                <li>
                                    <a href="#">
                                        <i class="mdi mdi-linkedin"></i>
                                    </a>
                                </li>
                                <li>
                                    <a href="#">
                                        <i class="mdi mdi-twitter"></i>
                                    </a>
                                </li>
                            </ul>
                        </div>
                    </div>
                </div>
            </div>
            <div class="row">
                <div class="col-sm-12">
                    <div
                            class="d-lg-flex justify-content-between align-items-center border-top mt-5 footer-bottom"
                    >
                        <ul class="footer-horizontal-menu">
                            <li><a href="#">Terms of Use.</a></li>
                            <li><a href="#">Privacy Policy.</a></li>
                            <li><a href="#">Accessibility & CC.</a></li>
                            <li><a href="#">AdChoices.</a></li>
                            <li><a href="#">Advertise with us Transcripts.</a></li>
                            <li><a href="#">License.</a></li>
                            <li><a href="#">Sitemap</a></li>
                        </ul>
                        <p class="font-weight-medium">
                            © 2020 <a href="https://www.bootstrapdash.com/" target="_blank" class="text-dark">@
                            BootstrapDash</a>, Inc.All Rights Reserved.
                        </p>
                    </div>
                </div>
            </div>
        </div>
    </footer>
</div>

<script>
    /**
     * Fake audit log used for initial development of the Audit UI.
     */
    const fakeAuditLogString = `{"version":"0.1","data":{"identifiers":[{"version":"0.1","type":"paf_browser_id","value":"7435313e-caee-4889-8ad7-0acd0114ae3c","source":{"domain":"operator0.com","timestamp":1639580000,"signature":"868e7a6c27b7b7fe5fed219503894bf263f31bb6d8fd48336d283e77b512cda7"}}],"preferences":{"version":"0.1","data":{"use_browsing_for_personalization":true},"source":{"domain":"cmp1.com","timestamp":1639581000,"signature":"65acdcfdbdba8b17936f25a32b33b000393c866588d146cb62ec51ab8890c54f"}}},"seed":{"version":"0.1","transaction_ids":["4640dc9f-385f-4e02-a0e5-abbf241af94d"],"publisher":"publisher.com","source":{"domain":"publisher.com","timestamp":1639582000,"signature":"f1f4871d48b825931c5016a433cb3b6388f989fac363af09b9ee3cd400d86b74"}},"transaction_id":"4640dc9f-385f-4e02-a0e5-abbf241af94d","transmissions":[{"version":"0.1","receiver":"ssp1","contents":[],"status":"success","details":"","source":{"domain":"ssp1","timestamp":3911,"signature":"signature_ssp1_signature"}},{"version":"0.1","receiver":"ssp2","contents":[],"status":"success","details":"","source":{"domain":"ssp2","timestamp":3921,"signature":"signature_ssp2_signature"}},{"version":"0.1","receiver":"dsp1","contents":[{"content_id":"dsp1 -  content-id - 0","transaction_id":"dsp1 -  transaction-id - 0"},{"content_id":"dsp1 -  content-id - 1","transaction_id":"dsp1 -  transaction-id - 1"},{"content_id":"90141190-26fe-497c-acee-4d2b649c2112","transaction_id":"4640dc9f-385f-4e02-a0e5-abbf241af94d"}],"status":"success","details":"","source":{"domain":"dsp1","timestamp":3761,"signature":"signature_dsp1_signature"}}]}`;
    document.getElementById('div-1').setAttribute('auditLog', fakeAuditLogString);
    document.getElementById('div-2').setAttribute('auditLog', fakeAuditLogString);
</script>
<script src="https://{{cdnHost}}/assets/ok-audit.min.js" defer></script>

</body>
</html><|MERGE_RESOLUTION|>--- conflicted
+++ resolved
@@ -7,115 +7,6 @@
     <!-- Preload the JavaScript needed for the CMP which is used as soon as the body element starts to render -->
     <link rel="preload" as="script" href="https://{{cdnHost}}/assets/cmp/ok-ui.min.js">
     <link rel="preload" href="https://{{cdnHost}}/assets/paf-lib.js" as="script" />
-<<<<<<< HEAD
-
-  {{else}}
-
-    <!-- OneKey integration -->
-    <link rel="preload" href="https://{{cdnHost}}/assets/app.bundle.js" as="script" />
-
-  {{/if}}
-
-  <!-- Prebid.js -->
-  <script async src="//www.googletagservices.com/tag/js/gpt.js"></script>
-  <script async src="/assets/publisher/prebid/prebid.js"></script>
-
-  <script>
-
-    var div_1_sizes = [
-      [728, 90],
-      [970, 250]
-    ];
-    var div_2_sizes = [
-      [300, 250],
-      [300, 600]
-    ];
-
-    var PREBID_TIMEOUT = 3000;
-    var FAILSAFE_TIMEOUT = 3000;
-
-        var adUnits = [
-            {
-                code: 'div-1',
-                mediaTypes: {
-                    banner: {
-                        sizes: div_1_sizes
-                    }
-                },
-                bids: [
-                {
-                    bidder: 'criteo',
-                    params: {
-                        zoneId: 1661193
-                    }
-                }]
-            },
-            {
-                code: 'div-2',
-                mediaTypes: {
-                    banner: {
-                        sizes: div_2_sizes
-                    }
-                },
-                bids: [{
-                    bidder: 'criteo',
-                    params: {
-                        zoneId: 1661192
-                    }
-                }]
-            }
-        ];
-
-
-        var googletag = googletag || {};
-        googletag.cmd = googletag.cmd || [];
-        googletag.cmd.push(function() {
-            googletag.pubads().disableInitialLoad();
-        });
-
-        var pbjs = pbjs || {};
-        pbjs.que = pbjs.que || [];
-
-        var PAF = PAF || {};
-        PAF.queue = PAF.queue || [];
-
-        pbjs.que.push(function() {
-            pbjs.addAdUnits(adUnits);
-            pbjs.setConfig({
-                consentManagement: {
-                cmpApi: "static",
-                consentData: {
-                    getTCData: {
-                        tcString: "CO-HDlqO-HDlqAKAXCENBDCsAP_AAH_AACiQHKNd_X_fb39j-_59_9t0eY1f9_7_v20zjgeds-8Nyd_X_L8X42M7vF36pq4KuR4Eu3LBIQFlHOHcTUmw6IkVqTPsak2Mr7NKJ7PEinMbe2dYGHtfn9VTuZKYr97s___z__-__v__75f_r-3_3_vp9V---_fA5QAkw1L4CLMSxwJJo0qhRAhCuJDoAQAUUIwtE1hASuCnZXAR-ggYAIDUBGBECDEFGLIIAAAAAkoiAkAPBAIgCIBAACAFSAhAARoAgsAJAwCAAUA0LACKAIQJCDI4KjlMCAiRaKCeSMASi72MMIQyigBoFH4AAAAA.cAAAAAAAAAAA",
-                        cmpId: 10,
-                        cmpVersion: 23,
-                        tcfPolicyVersion: 2,
-                        gdprApplies: false,
-                        cmpStatus: "loaded",
-                        eventStatus: "tcloaded"
-                        }
-                    }
-                },
-                priceGranularity: 'high',
-                debug: true,
-                realTimeData: {
-                    auctionDelay: 1000,
-                    dataProviders: [
-                            {
-                            name: "oneKey",
-                            waitForIt: true
-                        }
-                    ]
-                },
-                userSync: {
-                    userIds: [{
-                        name: "oneKeyData"
-                    }],
-                    auctionDelay: 1000,
-                    syncDelay: 3000
-                }
-            });
-=======
 
   {{else}}
 
@@ -241,7 +132,6 @@
           syncDelay: 3000
         }
       });
->>>>>>> c8b093ec
 
             // Generate and store the OneKey Audit Log
             // once the winner is elected.
