<!DOCTYPE html>
<html lang="html">

<head>
<<<<<<< HEAD

    <!-- Preload the JavaScript needed for the CMP which is used as soon as the body element starts to render -->
    <link rel="preload" as="script" href="https://{{cdnDomain}}/assets/cmp/ok-ui.min.js">

    <!-- Prebid SSO integration -->
    <script src="https://{{cdnDomain}}/assets/paf-lib.js"></script>
    {{!--
    <script src="https://{{cdnDomain}}/assets/app.bundle.js" data-proxy="{{proxyHostName}}"></script> --}}
=======
    <!-- PAF integration -->
    <link rel="preload" href="https://{{cdnDomain}}/assets/app.bundle.js" as="script" />
    <link rel="preload" href="https://{{cdnDomain}}/assets/paf-lib.js" as="script" />
>>>>>>> 66665c7b

    <!-- Prebid.js -->
    <script async src="//www.googletagservices.com/tag/js/gpt.js"></script>
    <script async src="/assets/publisher/prebid/prebid.js"></script>

    <script>

        var div_1_sizes = [
            [728, 90],
            [970, 250]
        ];
        var div_2_sizes = [
            [300, 250],
            [300, 600]
        ];

        var PREBID_TIMEOUT = 3000;
        var FAILSAFE_TIMEOUT = 3000;

        var adUnits = [
            {
                code: 'div-1',
                mediaTypes: {
                    banner: {
                        sizes: div_1_sizes
                    }
                },
                bids: [{
                    bidder: 'openx2',
                    params: {
                        delDomain: 'sademo-d.openx.net',
                        unit: '540096529',
                        test: true
                    }
                },
                {
                    bidder: 'criteo',
                    params: {
                        zoneId: 1661193
                    }
                }]
            },
            {
                code: 'div-2',
                mediaTypes: {
                    banner: {
                        sizes: div_2_sizes
                    }
                },
                bids: [{
                    bidder: 'openx2',
                    params: {
                        delDomain: 'sademo-d.openx.net',
                        unit: '540096529',
                        test: true
                    }
                },
                {
                    bidder: 'criteo',
                    params: {
                        zoneId: 1661192
                    }
                }]
            }
        ];


        var googletag = googletag || {};
        googletag.cmd = googletag.cmd || [];
        googletag.cmd.push(function () {
            googletag.pubads().disableInitialLoad();
        });

        var pbjs = pbjs || {};
        pbjs.que = pbjs.que || [];

        pbjs.que.push(function () {
            pbjs.addAdUnits(adUnits);
            pbjs.setConfig({
                debug: true,
                realTimeData: {
                    auctionDelay: 1000,
                    dataProviders: [
                        {
                            name: "paf",
                            waitForIt: true,
                            params: { proxyHostName: "cmp.pafdemopublisher.com" }
                        }
                    ]
                },
                userSync: {
                    userIds: [{
                        name: "pafData",
                        params: {}
                    }],
                    auctionDelay: 1000,
                    syncDelay: 3000
                }
            });
            pbjs.requestBids({
                bidsBackHandler: initAdserver,
                timeout: PREBID_TIMEOUT
            });
        });

        function initAdserver() {
            if (pbjs.initAdserverSet) return;
            pbjs.initAdserverSet = true;
            googletag.cmd.push(function () {
                pbjs.que.push(function () {
                    pbjs.setTargetingForGPTAsync();
                    googletag.pubads().refresh();
                });
            });
        }
        // in case PBJS doesn't load
        setTimeout(function () {
            initAdserver();
        }, FAILSAFE_TIMEOUT);

        googletag.cmd.push(function () {
            googletag.defineSlot('/90577858/prebid_auid', div_1_sizes, 'div-1').addService(googletag.pubads());
            googletag.pubads().enableSingleRequest();
            googletag.enableServices();
        });
        googletag.cmd.push(function () {
            googletag.defineSlot('/90577858/prebid_auid', div_2_sizes, 'div-2').addService(googletag.pubads());
            googletag.pubads().enableSingleRequest();
            googletag.enableServices();
        });

    </script>

    <link rel="icon" type="image/png" sizes="32x32" href="/assets/favicon.png">
    <meta name="viewport" content="width=device-width" />
    <title>
        {{title}}
    </title>
    {{#if metaRedirect}}
    <meta http-equiv="refresh" content="0;url={{metaRedirect}}">
    {{/if}}
</head>

<body>
<<<<<<< HEAD
=======
<script src="https://{{cdnDomain}}/assets/app.bundle.js" data-proxy="{{proxyHostName}}"></script>
<script src="https://{{cdnDomain}}/assets/paf-lib.js"
        onload='PAF.refreshIdsAndPreferences({ proxyHostName: "{{proxyHostName}}" });'></script>
<div>
    <link href="https://fonts.googleapis.com/css?family=Muli:300,400,500,600,700,800,900&display=swap" rel="stylesheet">
    <link rel="stylesheet" href="/assets/publisher/css/style.min.css" type="text/css">
>>>>>>> 66665c7b

    <!-- CMP -->
    <!-- See paf-mvp-cmp/README.md for details -->
    <script src="https://{{cdnDomain}}/assets/cmp/ok-ui.min.js" data-display-intro="true"
        data-snackbar-timeout-ms="5000" data-proxy-host-name="{{proxyHostName}}" data-brand-name="Demo Publisher"
        data-site-only-cookie-tcf-core="tcf-core"
        data-template-tcf-core-string="CPYBSvoPYBSvoO3AAAENAwCAAAAAAAAAAAAAAAAAAAAA"
        data-brand-privacy-url="https://github.com/prebid/paf-mvp-implementation"></script>

    <div>
        <link href="https://fonts.googleapis.com/css?family=Muli:300,400,500,600,700,800,900&display=swap"
            rel="stylesheet">
        <link rel="stylesheet" href="/assets/publisher/css/style.min.css" type="text/css">

    </div>

    <header id="header">
        <div class="container">
            <nav class="navbar navbar-expand-lg navbar-light">
                <div class="d-flex justify-content-between align-items-center navbar-top">
                    <ul class="navbar-left">
                        <li>{{ date }}</li>
                        <li>25°C, Paris</li>
                    </ul>
                    <div>
                        <router-link class="navbar-brand" :to="{ name: 'PublisherIndex' }">
                            <h1>{{title}}</h1>
                        </router-link>
                    </div>
                    <div class="d-flex">
                        <ul class="navbar-right">
                            <li>
                                <a href="#">ENGLISH</a>
                            </li>
                            <li>
                                <a href="#">FRANÇAIS</a>
                            </li>
                        </ul>
                        <ul class="social-media">
                            <li>
                                <a href="#">
                                    <i class="mdi mdi-instagram"></i>
                                </a>
                            </li>
                            <li>
                                <a href="#">
                                    <i class="mdi mdi-facebook"></i>
                                </a>
                            </li>
                            <li>
                                <a href="#">
                                    <i class="mdi mdi-youtube"></i>
                                </a>
                            </li>
                            <li>
                                <a href="#">
                                    <i class="mdi mdi-linkedin"></i>
                                </a>
                            </li>
                            <li>
                                <a href="#">
                                    <i class="mdi mdi-twitter"></i>
                                </a>
                            </li>
                        </ul>
                        <ul class="navbar-right mx-3">
                            <li>
                                <router-link :to="{ name: 'PublisherProfile' }">
                                    <i class="mdi mdi-account"></i> {{ loginLabel }}
                                </router-link>
                            </li>
                        </ul>
                    </div>
                </div>
                <div class="navbar-bottom-menu">
                    <button class="navbar-toggler" type="button" data-target="#navbarSupportedContent"
                        aria-controls="navbarSupportedContent" aria-expanded="false" aria-label="Toggle navigation">
                        <span class="navbar-toggler-icon"></span>
                    </button>

                    <div class="navbar-collapse justify-content-center collapse" id="navbarSupportedContent">
                        <ul class="navbar-nav d-lg-flex justify-content-between align-items-center">
                            <li>
                                <button class="navbar-close">
                                    <i class="mdi mdi-close"></i>
                                </button>
                            </li>
                            <li class="nav-item active">
                                <router-link class="nav-link active" :to="{name: 'PublisherIndex'}">Home</router-link>
                            </li>
                            <li class="nav-item">
                                <a class="nav-link" href="#">World</a>
                            </li>
                            <li class="nav-item">
                                <a class="nav-link" href="#">Magazine</a>
                            </li>
                            <li class="nav-item">
                                <a class="nav-link" href="#">Blog</a>
                            </li>
                            <li class="nav-item">
                                <a class="nav-link" href="#">Business</a>
                            </li>
                            <li class="nav-item">
                                <a class="nav-link" href="#">Sports</a>
                            </li>
                            <li class="nav-item">
                                <a class="nav-link" href="#">Art</a>
                            </li>
                            <li class="nav-item">
                                <a class="nav-link" href="#">Politics</a>
                            </li>
                            <li class="nav-item">
                                <a class="nav-link" href="#">Real estate</a>
                            </li>
                            <li class="nav-item">
                                <a class="nav-link" href="#">Travel</a>
                            </li>
                            <li class="nav-item">
                                <a class="nav-link" href="#"><i class="mdi mdi-magnify"></i></a>
                            </li>
                        </ul>
                    </div>
                </div>
            </nav>
        </div>
    </header>

    <div>
        <div class="container">

            <div class="banner-top-thumb-wrap">
                <div class="d-lg-flex justify-content-between align-items-center">
                    <div class="d-flex justify-content-between  mb-3 mb-lg-0">
                        <div>
                            <img src="/assets/publisher/images/dashboard/star-magazine-1.webp" alt="thumb"
                                class="banner-top-thumb" />
                        </div>
                        <h5 class="m-0 font-weight-bold">
                            The morning after: What people
                        </h5>
                    </div>
                    <div class="d-flex justify-content-between mb-3 mb-lg-0">
                        <div>
                            <img src="/assets/publisher/images/dashboard/star-magazine-2.webp" alt="thumb"
                                class="banner-top-thumb" />
                        </div>
                        <h5 class="m-0 font-weight-bold">How Hungary produced the</h5>
                    </div>
                    <div class="d-flex justify-content-between mb-3 mb-lg-0">
                        <div>
                            <img src="/assets/publisher/images/dashboard/star-magazine-3.webp" alt="thumb"
                                class="banner-top-thumb" />
                        </div>
                        <h5 class="m-0 font-weight-bold">
                            A sleepy island paradise's most
                        </h5>
                    </div>
                    <div class="d-flex justify-content-between mb-3 mb-lg-0">
                        <div>
                            <img src="/assets/publisher/images/dashboard/star-magazine-4.webp" alt="thumb"
                                class="banner-top-thumb" />
                        </div>
                        <h5 class="m-0 font-weight-bold">
                            America's most popular national
                        </h5>
                    </div>
                </div>
            </div>
            <div class="row">
                <div class="col-lg-7">
                    <div class="owl-carousel owl-theme" id="main-banner-carousel">
                        <div class="item">
                            <div class="carousel-content-wrapper mb-2">
                                <div class="carousel-content">
                                    <h1 class="font-weight-bold">
                                        If you wanted to get rich, how would you do it?
                                    </h1>
                                    <h5 class="font-weight-normal  m-0">
                                        Working hard.
                                    </h5>
                                    <p class="text-color m-0 pt-2 d-flex align-items-center">
                                        <span class="fs-10 mr-1">2 hours ago</span>
                                        <i class="mdi mdi-bookmark-outline mr-3"></i>
                                        <span class="fs-10 mr-1">126</span>
                                        <i class="mdi mdi-comment-outline"></i>
                                    </p>
                                </div>
                                <div class="carousel-image">
                                    <img src="/assets/publisher/images/dashboard/banner.webp" alt="" />
                                </div>
                            </div>
                        </div>
                    </div>
                </div>
                <div class="col-lg-5">
                    <div class="row">
                        <div class="col-sm-6">
                            <div class="py-3 border-bottom">
                                <div class="d-flex align-items-center pb-2">
                                    <img src="/assets/publisher/images/dashboard/Profile_1.webp"
                                        class="img-xs img-rounded mr-2" alt="thumb" />
                                    <span class="fs-12 text-muted">Henry Itondo</span>
                                </div>
                                <p class="fs-14 m-0 font-weight-medium line-height-sm">
                                    The Most And Least Visited Countries In The World
                                </p>
                            </div>
                        </div>
                        <div class="col-sm-6">
                            <div class="py-3 border-bottom">
                                <div class="d-flex align-items-center pb-2">
                                    <img src="/assets/publisher/images/dashboard/Profile_2.webp"
                                        class="img-xs img-rounded mr-2" alt="thumb" />
                                    <span class="fs-12 text-muted">Oka Tomoaki</span>
                                </div>
                                <p class="fs-14 m-0 font-weight-medium line-height-sm">
                                    The Best Places to Travel in month August
                                </p>
                            </div>
                        </div>
                    </div>
                    <div class="row">
                        <div class="col-sm-6">
                            <div class="pt-4 pb-4 border-bottom">
                                <div class="d-flex align-items-center pb-2">
                                    <img src="/assets/publisher/images/dashboard/Profile_2.webp"
                                        class="img-xs img-rounded mr-2" alt="thumb" />
                                    <span class="fs-12 text-muted">Joana Leite</span>
                                </div>
                                <p class="fs-14 m-0 font-weight-medium line-height-sm">
                                    Focus On Fun And Challenging Lifetime Activities
                                </p>
                            </div>
                        </div>
                        <div class="col-sm-6">
                            <div class="pt-3 pb-4 border-bottom">
                                <div class="d-flex align-items-center pb-2">
                                    <img src="/assets/publisher/images/dashboard/Profile_4.webp"
                                        class="img-xs img-rounded mr-2" alt="thumb" />
                                    <span class="fs-12 text-muted">Rita Leite</span>
                                </div>
                                <p class="fs-14 m-0 font-weight-medium line-height-sm">
                                    Bread Is The Most Widely Consumed Food In The World
                                </p>
                            </div>
                        </div>
                    </div>
                    <div class="row">
                        <div class="col-sm-6">
                            <div class="pt-4 pb-4">
                                <div class="d-flex align-items-center pb-2">
                                    <img src="/assets/publisher/images/dashboard/Profile_5.webp"
                                        class="img-xs img-rounded mr-2" alt="thumb" />
                                    <span class="fs-12 text-muted">Jurrien Oldhof</span>
                                </div>
                                <p class="fs-14 m-0 font-weight-medium line-height-sm">
                                    What Is Music, And What Does It Mean To Us
                                </p>
                            </div>
                        </div>
                        <div class="col-sm-6">
                            <div class="pt-3 pb-4">
                                <div class="d-flex align-items-center pb-2">
                                    <img src="/assets/publisher/images/dashboard/Profile_6.webp"
                                        class="img-xs img-rounded mr-2" alt="thumb" />
                                    <span class="fs-12 text-muted">Yamaha Toshinobu</span>
                                </div>
                                <p class="fs-14 m-0 font-weight-medium line-height-sm">
                                    Is Breakfast The Most Important Meal Of The Day
                                </p>
                            </div>
                        </div>
                    </div>
                </div>
            </div>


            <div id="div-1" style="border:1px solid black;">
                <script type='text/javascript'>
                    googletag.cmd.push(function () {
                        googletag.display('div-1');
                    });
                </script>
            </div>
            <div class="world-news">
                <div class="row">
                    <div class="col-sm-12">
                        <div class="d-flex position-relative  float-left">
                            <h3 class="section-title">World News</h3>
                        </div>
                    </div>
                </div>
                <div class="row">
                    <div class="col-lg-4 col-sm-6 grid-margin mb-5 mb-sm-2">
                        <div class="position-relative image-hover">
                            <img src="/assets/publisher/images/dashboard/travel.webp" class="img-fluid"
                                alt="world-news" />
                            <span class="thumb-title">TRAVEL</span>
                        </div>
                        <h5 class="font-weight-bold mt-3">
                            Refugees flood Turkey's border with Greece
                        </h5>
                        <p class="fs-15 font-weight-normal">
                            Greece stands firm on migrants, as Turkey opens floodgates to Europe.
                        </p>
                        <a href="#" class="font-weight-bold text-dark pt-2">Read Article</a>
                    </div>
                    <div class="col-lg-4 col-sm-6 mb-5 mb-sm-2">
                        <div class="position-relative image-hover">
                            <img src="/assets/publisher/images/dashboard/news.webp" class="img-fluid"
                                alt="world-news" />
                            <span class="thumb-title">NEWS</span>
                        </div>
                        <h5 class="font-weight-bold mt-3">
                            US Congress report blasts Boeing and FAA over 737 Max failures
                        </h5>
                        <p class="fs-15 font-weight-normal">
                            Report cites 'horrific culmination' of failed oversight, design flaws and lack of action.
                        </p>
                        <a href="#" class="font-weight-bold text-dark pt-2">Read Article</a>
                    </div>
                    <div class="col-lg-4 col-sm-6 mb-5 mb-sm-2" id="div-2" style="border:1px solid black;">
                        <script type='text/javascript'>
                            googletag.cmd.push(function () {
                                googletag.display('div-1');
                            });
                        </script>
                    </div>
                </div>
            </div>
            <div class="editors-news">
                <div class="row">
                    <div class="col-lg-3">
                        <div class="d-flex position-relative float-left">
                            <h3 class="section-title">Popular News</h3>
                        </div>
                    </div>
                </div>
                <div class="row">
                    <div class="col-lg-6  mb-5 mb-sm-2">
                        <div class="position-relative image-hover">
                            <img src="/assets/publisher/images/dashboard/glob.webp" class="img-fluid"
                                alt="world-news" />
                            <span class="thumb-title">NEWS</span>
                        </div>
                        <h1 class="font-weight-600 mt-3">
                            Melania Trump speaks about courage at State Department
                        </h1>
                        <p class="fs-15 font-weight-normal">
                            For the fourth consecutive year, first lady Melania Trump on Wednesday attended the
                            International Women of Courage Awards at the State Department.
                        </p>
                    </div>
                    <div class="col-lg-6  mb-5 mb-sm-2">
                        <div class="row">
                            <div class="col-sm-6  mb-5 mb-sm-2">
                                <div class="position-relative image-hover">
                                    <img src="/assets/publisher/images/dashboard/star-magazine-5.webp" class="img-fluid"
                                        alt="world-news" />
                                    <span class="thumb-title">POLITICS</span>
                                </div>
                                <h5 class="font-weight-600 mt-3">
                                    2020 California fires are the worst ever. Again.
                                </h5>
                                <p class="fs-15 font-weight-normal">
                                    Record-breaking wildfires are occurring more often.
                                </p>
                            </div>
                            <div class="col-sm-6  mb-5 mb-sm-2">
                                <div class="position-relative image-hover">
                                    <img src="/assets/publisher/images/dashboard/star-magazine-6.webp" class="img-fluid"
                                        alt="world-news" />
                                    <span class="thumb-title">TRAVEL</span>
                                </div>
                                <h5 class="font-weight-600 mt-3">
                                    Thomas Cook is resurrected in a pandemic to be an online travel player
                                </h5>
                                <p class="fs-15 font-weight-normal">
                                    It's proposing to sell customers thousands of hotels and flight routes.
                                </p>
                            </div>
                        </div>
                        <div class="row mt-3">
                            <div class="col-sm-6  mb-5 mb-sm-2">
                                <div class="position-relative image-hover">
                                    <img src="/assets/publisher/images/dashboard/star-magazine-7.webp" class="img-fluid"
                                        alt="world-news" />
                                    <span class="thumb-title">POLITICS</span>
                                </div>
                                <h5 class="font-weight-600 mt-3">
                                    Yoshihide Suga officially named as Japan's new Prime Minister
                                </h5>
                                <p class="fs-15 font-weight-normal">
                                    Yoshihide Suga replaces outgoing leader Shinzo Abe.
                                </p>
                            </div>
                            <div class="col-sm-6">
                                <div class="position-relative image-hover">
                                    <img src="/assets/publisher/images/dashboard/star-magazine-8.webp" class="img-fluid"
                                        alt="world-news" />
                                    <span class="thumb-title">TRAVEL</span>
                                </div>
                                <h5 class="font-weight-600 mt-3">
                                    Apple unveils all-new iPad Air with A14 Bionic
                                </h5>
                                <p class="fs-15 font-weight-normal">
                                    A14 Bionic is Apple’s most advanced chip and will be included in all iPad Air.
                                </p>
                            </div>
                        </div>
                    </div>
                </div>
            </div>
            <div class="popular-news">
                <div class="row">
                    <div class="col-lg-3">
                        <div class="d-flex position-relative float-left">
                            <h3 class="section-title">Editor choice</h3>
                        </div>
                    </div>
                </div>
                <div class="row">
                    <div class="col-lg-9">
                        <div class="row">
                            <div class="col-sm-4  mb-5 mb-sm-2">
                                <div class="position-relative image-hover">
                                    <img src="/assets/publisher/images/dashboard/star-magazine-9.webp" class="img-fluid"
                                        alt="world-news" />
                                    <span class="thumb-title">LIFESTYLE</span>
                                </div>
                                <h5 class="font-weight-600 mt-3">
                                    The island country that gave Mayor Pete his name
                                </h5>
                            </div>
                            <div class="col-sm-4 mb-5 mb-sm-2">
                                <div class="position-relative image-hover">
                                    <img src="/assets/publisher/images/dashboard/star-magazine-10.webp"
                                        class="img-fluid" alt="world-news" />
                                    <span class="thumb-title">SPORTS</span>
                                </div>
                                <h5 class="font-weight-600 mt-3">
                                    Disney parks expand (good) vegan food options
                                </h5>
                            </div>
                            <div class="col-sm-4 mb-5 mb-sm-2">
                                <div class="position-relative image-hover">
                                    <img src="/assets/publisher/images/dashboard/star-magazine-11.webp"
                                        class="img-fluid" alt="world-news" />
                                    <span class="thumb-title">INTERNET</span>
                                </div>
                                <h5 class="font-weight-600 mt-3">
                                    A hot springs where clothing is optional after dark
                                </h5>
                            </div>
                        </div>
                        <div class="row mt-3">
                            <div class="col-sm-4 mb-5 mb-sm-2">
                                <div class="position-relative image-hover">
                                    <img src="/assets/publisher/images/dashboard/star-magazine-12.webp"
                                        class="img-fluid" alt="world-news" />
                                    <span class="thumb-title">NEWS</span>
                                </div>
                                <h5 class="font-weight-600 mt-3">
                                    Japanese chef carves food into incredible pieces of art
                                </h5>
                            </div>
                            <div class="col-sm-4 mb-5 mb-sm-2">
                                <div class="position-relative image-hover">
                                    <img src="/assets/publisher/images/dashboard/star-magazine-13.webp"
                                        class="img-fluid" alt="world-news" />
                                    <span class="thumb-title">NEWS</span>
                                </div>
                                <h5 class="font-weight-600 mt-3">
                                    The Misanthrope Society: A Taipei bar for people who
                                </h5>
                            </div>
                            <div class="col-sm-4 mb-5 mb-sm-2">
                                <div class="position-relative image-hover">
                                    <img src="/assets/publisher/images/dashboard/star-magazine-14.webp"
                                        class="img-fluid" alt="world-news" />
                                    <span class="thumb-title">TOURISM</span>
                                </div>
                                <h5 class="font-weight-600 mt-3">
                                    From Pakistan to the Caribbean: Curry's journey
                                </h5>
                            </div>
                        </div>
                    </div>
                    <div class="col-lg-3">
                        <div class="position-relative mb-3">
                            <img src="/assets/publisher/images/dashboard/star-magazine-15.webp" class="img-fluid"
                                alt="world-news" />
                            <div class="video-thumb text-muted">
                                <span><i class="mdi mdi-menu-right"></i></span>LIVE
                            </div>
                        </div>
                        <div class="row">
                            <div class="col-sm-12">
                                <div class="d-flex position-relative float-left">
                                    <h3 class="section-title">Latest News</h3>
                                </div>
                            </div>
                            <div class="col-sm-12">
                                <div class="border-bottom pb-3">
                                    <h5 class="font-weight-600 mt-0 mb-0">
                                        South Korea’s Moon Jae-in sworn in vowing address
                                    </h5>
                                    <p class="text-color m-0 d-flex align-items-center">
                                        <span class="fs-10 mr-1">2 hours ago</span>
                                        <i class="mdi mdi-bookmark-outline mr-3"></i>
                                        <span class="fs-10 mr-1">126</span>
                                        <i class="mdi mdi-comment-outline"></i>
                                    </p>
                                </div>
                            </div>
                            <div class="col-sm-12">
                                <div class="border-bottom pt-4 pb-3">
                                    <h5 class="font-weight-600 mt-0 mb-0">
                                        South Korea’s Moon Jae-in sworn in vowing address
                                    </h5>
                                    <p class="text-color m-0 d-flex align-items-center">
                                        <span class="fs-10 mr-1">2 hours ago</span>
                                        <i class="mdi mdi-bookmark-outline mr-3"></i>
                                        <span class="fs-10 mr-1">126</span>
                                        <i class="mdi mdi-comment-outline"></i>
                                    </p>
                                </div>
                            </div>
                            <div class="col-sm-12">
                                <div class="border-bottom pt-4 pb-3">
                                    <h5 class="font-weight-600 mt-0 mb-0">
                                        South Korea’s Moon Jae-in sworn in vowing address
                                    </h5>
                                    <p class="text-color m-0 d-flex align-items-center">
                                        <span class="fs-10 mr-1">2 hours ago</span>
                                        <i class="mdi mdi-bookmark-outline mr-3"></i>
                                        <span class="fs-10 mr-1">126</span>
                                        <i class="mdi mdi-comment-outline"></i>
                                    </p>
                                </div>
                            </div>
                            <div class="col-sm-12">
                                <div class="pt-4">
                                    <h5 class="font-weight-600 mt-0 mb-0">
                                        South Korea’s Moon Jae-in sworn in vowing address
                                    </h5>
                                    <p class="text-color m-0 d-flex align-items-center">
                                        <span class="fs-10 mr-1">2 hours ago</span>
                                        <i class="mdi mdi-bookmark-outline mr-3"></i>
                                        <span class="fs-10 mr-1">126</span>
                                        <i class="mdi mdi-comment-outline"></i>
                                    </p>
                                </div>
                            </div>
                        </div>
                    </div>
                </div>
            </div>
        </div>
    </div>

    <div>
        <footer>
            <div class="container">
                <div class="row">
                    <div class="col-sm-12">
                        <div class="border-top"></div>
                    </div>
                    <div class="col-sm-3 col-lg-3">
                        <ul class="footer-vertical-nav">
                            <li class="menu-title"><a href="#">News</a></li>
                            <li><a href="#">Home</a></li>
                            <li><a href="#">World</a></li>
                            <li><a href="#">Magazine</a></li>
                            <li><a href="#">Business</a></li>
                            <li><a href="#">Politics</a></li>
                        </ul>
                    </div>
                    <div class="col-sm-3 col-lg-3">
                        <ul class="footer-vertical-nav">
                            <li class="menu-title"><a href="#">World</a></li>
                            <li><a href="#">Sports</a></li>
                            <li><a href="#">Art</a></li>
                            <li><a href="#">Magazine</a></li>
                            <li><a href="#">Real estate</a></li>
                            <li><a href="#">Travel</a></li>
                            <li><a href="#">Author</a></li>
                        </ul>
                    </div>
                    <div class="col-sm-3 col-lg-3">
                        <ul class="footer-vertical-nav">
                            <li class="menu-title"><a href="#">Features</a></li>
                            <li><a href="#">Photography</a></li>
                            <li><a href="#">Video</a></li>
                            <li><a href="#">Newsletters</a></li>
                            <li><a href="#">Live Events</a></li>
                            <li><a href="#">Stores</a></li>
                            <li><a href="#">Jobs</a></li>
                        </ul>
                    </div>
                    <div class="col-sm-3 col-lg-3">
                        <ul class="footer-vertical-nav">
                            <li class="menu-title"><a href="#">More</a></li>
                            <li><a href="#">RSS</a></li>
                            <li><a href="#">FAQ</a></li>
                            <li><a href="#">User Agreement</a></li>
                            <li><a href="#">Privacy</a></li>
                            <li><a href="javascript:window.PAFUI.promptConsent();">OneKey Settings</a></li>
                            <li><a href="#">About us</a></li>
                            <li><a href="#" id="preferences" class="d-flex align-items-center">
                                    <div class="mr-2">
                                        <img src="/assets/publisher/images/Union.svg" alt="">
                                    </div>
                                    <div>
                                        Marketing preferences
                                    </div>
                                </a></li>
                        </ul>
                        <script>
                            document.querySelector('#preferences')
                                .addEventListener('click', (e) => {
                                    e.preventDefault();
                                    PAF.refreshIdsAndPreferences({ proxyHostName: "{{proxyHostName}}", showPrompt: 'doPrompt' });
                                });
                        </script>
                    </div>
                </div>
                <div class="row">
                    <div class="col-sm-12">
                        <div class="d-flex justify-content-between">
                            <h1>My news</h1>
                            <div class="d-flex justify-content-end footer-social">
                                <h5 class="m-0 font-weight-600 mr-3 d-none d-lg-flex">Follow on</h5>
                                <ul class="social-media">
                                    <li>
                                        <a href="#">
                                            <i class="mdi mdi-instagram"></i>
                                        </a>
                                    </li>
                                    <li>
                                        <a href="#">
                                            <i class="mdi mdi-facebook"></i>
                                        </a>
                                    </li>
                                    <li>
                                        <a href="#">
                                            <i class="mdi mdi-youtube"></i>
                                        </a>
                                    </li>
                                    <li>
                                        <a href="#">
                                            <i class="mdi mdi-linkedin"></i>
                                        </a>
                                    </li>
                                    <li>
                                        <a href="#">
                                            <i class="mdi mdi-twitter"></i>
                                        </a>
                                    </li>
                                </ul>
                            </div>
                        </div>
                    </div>
                </div>
                <div class="row">
                    <div class="col-sm-12">
                        <div class="d-lg-flex justify-content-between align-items-center border-top mt-5 footer-bottom">
                            <ul class="footer-horizontal-menu">
                                <li><a href="#">Terms of Use.</a></li>
                                <li><a href="#">Privacy Policy.</a></li>
                                <li><a href="#">Accessibility & CC.</a></li>
                                <li><a href="#">AdChoices.</a></li>
                                <li><a href="#">Advertise with us Transcripts.</a></li>
                                <li><a href="#">License.</a></li>
                                <li><a href="#">Sitemap</a></li>
                            </ul>
                            <p class="font-weight-medium">
                                © 2020 <a href="https://www.bootstrapdash.com/" target="_blank" class="text-dark">@
                                    BootstrapDash</a>, Inc.All Rights Reserved.
                            </p>
                        </div>
                    </div>
                </div>
            </div>
        </footer>
    </div>
    <script>
        /**
            * Fake audit log used for initial development of the Audit UI.
            */
        const fakeAuditLogString = `{"version":"0.1","data":{"identifiers":[{"version":"0.1","type":"paf_browser_id","value":"7435313e-caee-4889-8ad7-0acd0114ae3c","source":{"domain":"operator0.com","timestamp":1639580000,"signature":"868e7a6c27b7b7fe5fed219503894bf263f31bb6d8fd48336d283e77b512cda7"}}],"preferences":{"version":"0.1","data":{"use_browsing_for_personalization":true},"source":{"domain":"cmp1.com","timestamp":1639581000,"signature":"65acdcfdbdba8b17936f25a32b33b000393c866588d146cb62ec51ab8890c54f"}}},"seed":{"version":"0.1","transaction_ids":["4640dc9f-385f-4e02-a0e5-abbf241af94d"],"publisher":"publisher.com","source":{"domain":"publisher.com","timestamp":1639582000,"signature":"f1f4871d48b825931c5016a433cb3b6388f989fac363af09b9ee3cd400d86b74"}},"transaction_id":"4640dc9f-385f-4e02-a0e5-abbf241af94d","transmissions":[{"version":"0.1","receiver":"ssp1","contents":[],"status":"success","details":"","source":{"domain":"ssp1","timestamp":3911,"signature":"signature_ssp1_signature"}},{"version":"0.1","receiver":"ssp2","contents":[],"status":"success","details":"","source":{"domain":"ssp2","timestamp":3921,"signature":"signature_ssp2_signature"}},{"version":"0.1","receiver":"dsp1","contents":[{"content_id":"dsp1 -  content-id - 0","transaction_id":"dsp1 -  transaction-id - 0"},{"content_id":"dsp1 -  content-id - 1","transaction_id":"dsp1 -  transaction-id - 1"},{"content_id":"90141190-26fe-497c-acee-4d2b649c2112","transaction_id":"4640dc9f-385f-4e02-a0e5-abbf241af94d"}],"status":"success","details":"","source":{"domain":"dsp1","timestamp":3761,"signature":"signature_dsp1_signature"}}]}`;
        document.getElementById('div-1').setAttribute('auditLog', fakeAuditLogString);
        document.getElementById('div-2').setAttribute('auditLog', fakeAuditLogString);
    </script>
    <script src="https://{{cdnDomain}}/assets/ok-audit.min.js"></script>
</body>

</html><|MERGE_RESOLUTION|>--- conflicted
+++ resolved
@@ -1,21 +1,9 @@
 <!DOCTYPE html>
 <html lang="html">
-
 <head>
-<<<<<<< HEAD
-
-    <!-- Preload the JavaScript needed for the CMP which is used as soon as the body element starts to render -->
-    <link rel="preload" as="script" href="https://{{cdnDomain}}/assets/cmp/ok-ui.min.js">
-
-    <!-- Prebid SSO integration -->
-    <script src="https://{{cdnDomain}}/assets/paf-lib.js"></script>
-    {{!--
-    <script src="https://{{cdnDomain}}/assets/app.bundle.js" data-proxy="{{proxyHostName}}"></script> --}}
-=======
     <!-- PAF integration -->
     <link rel="preload" href="https://{{cdnDomain}}/assets/app.bundle.js" as="script" />
     <link rel="preload" href="https://{{cdnDomain}}/assets/paf-lib.js" as="script" />
->>>>>>> 66665c7b
 
     <!-- Prebid.js -->
     <script async src="//www.googletagservices.com/tag/js/gpt.js"></script>
@@ -85,24 +73,24 @@
 
         var googletag = googletag || {};
         googletag.cmd = googletag.cmd || [];
-        googletag.cmd.push(function () {
+        googletag.cmd.push(function() {
             googletag.pubads().disableInitialLoad();
         });
 
         var pbjs = pbjs || {};
         pbjs.que = pbjs.que || [];
 
-        pbjs.que.push(function () {
+        pbjs.que.push(function() {
             pbjs.addAdUnits(adUnits);
             pbjs.setConfig({
                 debug: true,
                 realTimeData: {
                     auctionDelay: 1000,
                     dataProviders: [
-                        {
+                            {
                             name: "paf",
                             waitForIt: true,
-                            params: { proxyHostName: "cmp.pafdemopublisher.com" }
+                            params: {proxyHostName: "cmp.pafdemopublisher.com"}
                         }
                     ]
                 },
@@ -124,24 +112,24 @@
         function initAdserver() {
             if (pbjs.initAdserverSet) return;
             pbjs.initAdserverSet = true;
-            googletag.cmd.push(function () {
-                pbjs.que.push(function () {
+            googletag.cmd.push(function() {
+                pbjs.que.push(function() {
                     pbjs.setTargetingForGPTAsync();
                     googletag.pubads().refresh();
                 });
             });
         }
         // in case PBJS doesn't load
-        setTimeout(function () {
+        setTimeout(function() {
             initAdserver();
         }, FAILSAFE_TIMEOUT);
 
-        googletag.cmd.push(function () {
+        googletag.cmd.push(function() {
             googletag.defineSlot('/90577858/prebid_auid', div_1_sizes, 'div-1').addService(googletag.pubads());
             googletag.pubads().enableSingleRequest();
             googletag.enableServices();
         });
-        googletag.cmd.push(function () {
+        googletag.cmd.push(function() {
             googletag.defineSlot('/90577858/prebid_auid', div_2_sizes, 'div-2').addService(googletag.pubads());
             googletag.pubads().enableSingleRequest();
             googletag.enableServices();
@@ -150,578 +138,592 @@
     </script>
 
     <link rel="icon" type="image/png" sizes="32x32" href="/assets/favicon.png">
-    <meta name="viewport" content="width=device-width" />
+    <meta name="viewport" content="width=device-width"/>
     <title>
         {{title}}
     </title>
     {{#if metaRedirect}}
-    <meta http-equiv="refresh" content="0;url={{metaRedirect}}">
+        <meta http-equiv="refresh" content="0;url={{metaRedirect}}">
     {{/if}}
 </head>
-
 <body>
-<<<<<<< HEAD
-=======
 <script src="https://{{cdnDomain}}/assets/app.bundle.js" data-proxy="{{proxyHostName}}"></script>
 <script src="https://{{cdnDomain}}/assets/paf-lib.js"
         onload='PAF.refreshIdsAndPreferences({ proxyHostName: "{{proxyHostName}}" });'></script>
 <div>
     <link href="https://fonts.googleapis.com/css?family=Muli:300,400,500,600,700,800,900&display=swap" rel="stylesheet">
     <link rel="stylesheet" href="/assets/publisher/css/style.min.css" type="text/css">
->>>>>>> 66665c7b
-
-    <!-- CMP -->
-    <!-- See paf-mvp-cmp/README.md for details -->
-    <script src="https://{{cdnDomain}}/assets/cmp/ok-ui.min.js" data-display-intro="true"
-        data-snackbar-timeout-ms="5000" data-proxy-host-name="{{proxyHostName}}" data-brand-name="Demo Publisher"
-        data-site-only-cookie-tcf-core="tcf-core"
-        data-template-tcf-core-string="CPYBSvoPYBSvoO3AAAENAwCAAAAAAAAAAAAAAAAAAAAA"
-        data-brand-privacy-url="https://github.com/prebid/paf-mvp-implementation"></script>
-
-    <div>
-        <link href="https://fonts.googleapis.com/css?family=Muli:300,400,500,600,700,800,900&display=swap"
-            rel="stylesheet">
-        <link rel="stylesheet" href="/assets/publisher/css/style.min.css" type="text/css">
-
+
+</div>
+<header id="header">
+    <div class="container">
+        <nav class="navbar navbar-expand-lg navbar-light">
+            <div class="d-flex justify-content-between align-items-center navbar-top">
+                <ul class="navbar-left">
+                    <li>{{ date }}</li>
+                    <li>25°C, Paris</li>
+                </ul>
+                <div>
+                    <router-link class="navbar-brand" :to="{ name: 'PublisherIndex' }">
+                        <h1>{{title}}</h1>
+                    </router-link>
+                </div>
+                <div class="d-flex">
+                    <ul class="navbar-right">
+                        <li>
+                            <a href="#">ENGLISH</a>
+                        </li>
+                        <li>
+                            <a href="#">FRANÇAIS</a>
+                        </li>
+                    </ul>
+                    <ul class="social-media">
+                        <li>
+                            <a href="#">
+                                <i class="mdi mdi-instagram"></i>
+                            </a>
+                        </li>
+                        <li>
+                            <a href="#">
+                                <i class="mdi mdi-facebook"></i>
+                            </a>
+                        </li>
+                        <li>
+                            <a href="#">
+                                <i class="mdi mdi-youtube"></i>
+                            </a>
+                        </li>
+                        <li>
+                            <a href="#">
+                                <i class="mdi mdi-linkedin"></i>
+                            </a>
+                        </li>
+                        <li>
+                            <a href="#">
+                                <i class="mdi mdi-twitter"></i>
+                            </a>
+                        </li>
+                    </ul>
+                    <ul class="navbar-right mx-3">
+                        <li>
+                            <router-link :to="{ name: 'PublisherProfile' }">
+                                <i class="mdi mdi-account"></i> {{ loginLabel }}
+                            </router-link>
+                        </li>
+                    </ul>
+                </div>
+            </div>
+            <div class="navbar-bottom-menu">
+                <button
+                        class="navbar-toggler"
+                        type="button"
+                        data-target="#navbarSupportedContent"
+                        aria-controls="navbarSupportedContent"
+                        aria-expanded="false"
+                        aria-label="Toggle navigation"
+                >
+                    <span class="navbar-toggler-icon"></span>
+                </button>
+
+                <div
+                        class="navbar-collapse justify-content-center collapse"
+                        id="navbarSupportedContent"
+                >
+                    <ul
+                            class="navbar-nav d-lg-flex justify-content-between align-items-center"
+                    >
+                        <li>
+                            <button class="navbar-close">
+                                <i class="mdi mdi-close"></i>
+                            </button>
+                        </li>
+                        <li class="nav-item active">
+                            <router-link class="nav-link active" :to="{name: 'PublisherIndex'}">Home</router-link>
+                        </li>
+                        <li class="nav-item">
+                            <a class="nav-link" href="#">World</a>
+                        </li>
+                        <li class="nav-item">
+                            <a class="nav-link" href="#">Magazine</a>
+                        </li>
+                        <li class="nav-item">
+                            <a class="nav-link" href="#">Blog</a>
+                        </li>
+                        <li class="nav-item">
+                            <a class="nav-link" href="#">Business</a>
+                        </li>
+                        <li class="nav-item">
+                            <a class="nav-link" href="#">Sports</a>
+                        </li>
+                        <li class="nav-item">
+                            <a class="nav-link" href="#">Art</a>
+                        </li>
+                        <li class="nav-item">
+                            <a class="nav-link" href="#">Politics</a>
+                        </li>
+                        <li class="nav-item">
+                            <a class="nav-link" href="#">Real estate</a>
+                        </li>
+                        <li class="nav-item">
+                            <a class="nav-link" href="#">Travel</a>
+                        </li>
+                        <li class="nav-item">
+                            <a class="nav-link" href="#"><i class="mdi mdi-magnify"></i></a>
+                        </li>
+                    </ul>
+                </div>
+            </div>
+        </nav>
     </div>
-
-    <header id="header">
-        <div class="container">
-            <nav class="navbar navbar-expand-lg navbar-light">
-                <div class="d-flex justify-content-between align-items-center navbar-top">
-                    <ul class="navbar-left">
-                        <li>{{ date }}</li>
-                        <li>25°C, Paris</li>
-                    </ul>
+</header>
+
+<div>
+    <div class="container">
+        <div class="banner-top-thumb-wrap">
+            <div class="d-lg-flex justify-content-between align-items-center">
+                <div class="d-flex justify-content-between  mb-3 mb-lg-0">
                     <div>
-                        <router-link class="navbar-brand" :to="{ name: 'PublisherIndex' }">
-                            <h1>{{title}}</h1>
-                        </router-link>
-                    </div>
-                    <div class="d-flex">
-                        <ul class="navbar-right">
-                            <li>
-                                <a href="#">ENGLISH</a>
-                            </li>
-                            <li>
-                                <a href="#">FRANÇAIS</a>
-                            </li>
-                        </ul>
-                        <ul class="social-media">
-                            <li>
-                                <a href="#">
-                                    <i class="mdi mdi-instagram"></i>
-                                </a>
-                            </li>
-                            <li>
-                                <a href="#">
-                                    <i class="mdi mdi-facebook"></i>
-                                </a>
-                            </li>
-                            <li>
-                                <a href="#">
-                                    <i class="mdi mdi-youtube"></i>
-                                </a>
-                            </li>
-                            <li>
-                                <a href="#">
-                                    <i class="mdi mdi-linkedin"></i>
-                                </a>
-                            </li>
-                            <li>
-                                <a href="#">
-                                    <i class="mdi mdi-twitter"></i>
-                                </a>
-                            </li>
-                        </ul>
-                        <ul class="navbar-right mx-3">
-                            <li>
-                                <router-link :to="{ name: 'PublisherProfile' }">
-                                    <i class="mdi mdi-account"></i> {{ loginLabel }}
-                                </router-link>
-                            </li>
-                        </ul>
-                    </div>
-                </div>
-                <div class="navbar-bottom-menu">
-                    <button class="navbar-toggler" type="button" data-target="#navbarSupportedContent"
-                        aria-controls="navbarSupportedContent" aria-expanded="false" aria-label="Toggle navigation">
-                        <span class="navbar-toggler-icon"></span>
-                    </button>
-
-                    <div class="navbar-collapse justify-content-center collapse" id="navbarSupportedContent">
-                        <ul class="navbar-nav d-lg-flex justify-content-between align-items-center">
-                            <li>
-                                <button class="navbar-close">
-                                    <i class="mdi mdi-close"></i>
-                                </button>
-                            </li>
-                            <li class="nav-item active">
-                                <router-link class="nav-link active" :to="{name: 'PublisherIndex'}">Home</router-link>
-                            </li>
-                            <li class="nav-item">
-                                <a class="nav-link" href="#">World</a>
-                            </li>
-                            <li class="nav-item">
-                                <a class="nav-link" href="#">Magazine</a>
-                            </li>
-                            <li class="nav-item">
-                                <a class="nav-link" href="#">Blog</a>
-                            </li>
-                            <li class="nav-item">
-                                <a class="nav-link" href="#">Business</a>
-                            </li>
-                            <li class="nav-item">
-                                <a class="nav-link" href="#">Sports</a>
-                            </li>
-                            <li class="nav-item">
-                                <a class="nav-link" href="#">Art</a>
-                            </li>
-                            <li class="nav-item">
-                                <a class="nav-link" href="#">Politics</a>
-                            </li>
-                            <li class="nav-item">
-                                <a class="nav-link" href="#">Real estate</a>
-                            </li>
-                            <li class="nav-item">
-                                <a class="nav-link" href="#">Travel</a>
-                            </li>
-                            <li class="nav-item">
-                                <a class="nav-link" href="#"><i class="mdi mdi-magnify"></i></a>
-                            </li>
-                        </ul>
-                    </div>
-                </div>
-            </nav>
+                        <img src="/assets/publisher/images/dashboard/star-magazine-1.webp"
+                             alt="thumb"
+                             class="banner-top-thumb"/>
+                    </div>
+                    <h5 class="m-0 font-weight-bold">
+                        The morning after: What people
+                    </h5>
+                </div>
+                <div class="d-flex justify-content-between mb-3 mb-lg-0">
+                    <div>
+                        <img src="/assets/publisher/images/dashboard/star-magazine-2.webp"
+                             alt="thumb"
+                             class="banner-top-thumb"/>
+                    </div>
+                    <h5 class="m-0 font-weight-bold">How Hungary produced the</h5>
+                </div>
+                <div class="d-flex justify-content-between mb-3 mb-lg-0">
+                    <div>
+                        <img src="/assets/publisher/images/dashboard/star-magazine-3.webp"
+                             alt="thumb"
+                             class="banner-top-thumb"/>
+                    </div>
+                    <h5 class="m-0 font-weight-bold">
+                        A sleepy island paradise's most
+                    </h5>
+                </div>
+                <div class="d-flex justify-content-between mb-3 mb-lg-0">
+                    <div>
+                        <img src="/assets/publisher/images/dashboard/star-magazine-4.webp"
+                             alt="thumb"
+                             class="banner-top-thumb"/>
+                    </div>
+                    <h5 class="m-0 font-weight-bold">
+                        America's most popular national
+                    </h5>
+                </div>
+            </div>
         </div>
-    </header>
-
-    <div>
-        <div class="container">
-
-            <div class="banner-top-thumb-wrap">
-                <div class="d-lg-flex justify-content-between align-items-center">
-                    <div class="d-flex justify-content-between  mb-3 mb-lg-0">
-                        <div>
-                            <img src="/assets/publisher/images/dashboard/star-magazine-1.webp" alt="thumb"
-                                class="banner-top-thumb" />
-                        </div>
-                        <h5 class="m-0 font-weight-bold">
-                            The morning after: What people
-                        </h5>
-                    </div>
-                    <div class="d-flex justify-content-between mb-3 mb-lg-0">
-                        <div>
-                            <img src="/assets/publisher/images/dashboard/star-magazine-2.webp" alt="thumb"
-                                class="banner-top-thumb" />
-                        </div>
-                        <h5 class="m-0 font-weight-bold">How Hungary produced the</h5>
-                    </div>
-                    <div class="d-flex justify-content-between mb-3 mb-lg-0">
-                        <div>
-                            <img src="/assets/publisher/images/dashboard/star-magazine-3.webp" alt="thumb"
-                                class="banner-top-thumb" />
-                        </div>
-                        <h5 class="m-0 font-weight-bold">
-                            A sleepy island paradise's most
-                        </h5>
-                    </div>
-                    <div class="d-flex justify-content-between mb-3 mb-lg-0">
-                        <div>
-                            <img src="/assets/publisher/images/dashboard/star-magazine-4.webp" alt="thumb"
-                                class="banner-top-thumb" />
-                        </div>
-                        <h5 class="m-0 font-weight-bold">
-                            America's most popular national
-                        </h5>
-                    </div>
-                </div>
-            </div>
+        <div class="row">
+            <div class="col-lg-7">
+                <div class="owl-carousel owl-theme" id="main-banner-carousel">
+                    <div class="item">
+                        <div class="carousel-content-wrapper mb-2">
+                            <div class="carousel-content">
+                                <h1 class="font-weight-bold">
+                                    If you wanted to get rich, how would you do it?
+                                </h1>
+                                <h5 class="font-weight-normal  m-0">
+                                    Working hard.
+                                </h5>
+                                <p class="text-color m-0 pt-2 d-flex align-items-center">
+                                    <span class="fs-10 mr-1">2 hours ago</span>
+                                    <i class="mdi mdi-bookmark-outline mr-3"></i>
+                                    <span class="fs-10 mr-1">126</span>
+                                    <i class="mdi mdi-comment-outline"></i>
+                                </p>
+                            </div>
+                            <div class="carousel-image">
+                                <img src="/assets/publisher/images/dashboard/banner.webp" alt=""/>
+                            </div>
+                        </div>
+                    </div>
+                </div>
+            </div>
+            <div class="col-lg-5">
+                <div class="row">
+                    <div class="col-sm-6">
+                        <div class="py-3 border-bottom">
+                            <div class="d-flex align-items-center pb-2">
+                                <img src="/assets/publisher/images/dashboard/Profile_1.webp"
+                                     class="img-xs img-rounded mr-2"
+                                     alt="thumb"/>
+                                <span class="fs-12 text-muted">Henry Itondo</span>
+                            </div>
+                            <p class="fs-14 m-0 font-weight-medium line-height-sm">
+                                The Most And Least Visited Countries In The World
+                            </p>
+                        </div>
+                    </div>
+                    <div class="col-sm-6">
+                        <div class="py-3 border-bottom">
+                            <div class="d-flex align-items-center pb-2">
+                                <img src="/assets/publisher/images/dashboard/Profile_2.webp"
+                                     class="img-xs img-rounded mr-2"
+                                     alt="thumb"/>
+                                <span class="fs-12 text-muted">Oka Tomoaki</span>
+                            </div>
+                            <p class="fs-14 m-0 font-weight-medium line-height-sm">
+                                The Best Places to Travel in month August
+                            </p>
+                        </div>
+                    </div>
+                </div>
+                <div class="row">
+                    <div class="col-sm-6">
+                        <div class="pt-4 pb-4 border-bottom">
+                            <div class="d-flex align-items-center pb-2">
+                                <img src="/assets/publisher/images/dashboard/Profile_2.webp"
+                                     class="img-xs img-rounded mr-2"
+                                     alt="thumb"/>
+                                <span class="fs-12 text-muted">Joana Leite</span>
+                            </div>
+                            <p class="fs-14 m-0 font-weight-medium line-height-sm">
+                                Focus On Fun And Challenging Lifetime Activities
+                            </p>
+                        </div>
+                    </div>
+                    <div class="col-sm-6">
+                        <div class="pt-3 pb-4 border-bottom">
+                            <div class="d-flex align-items-center pb-2">
+                                <img src="/assets/publisher/images/dashboard/Profile_4.webp"
+                                     class="img-xs img-rounded mr-2"
+                                     alt="thumb"/>
+                                <span class="fs-12 text-muted">Rita Leite</span>
+                            </div>
+                            <p class="fs-14 m-0 font-weight-medium line-height-sm">
+                                Bread Is The Most Widely Consumed Food In The World
+                            </p>
+                        </div>
+                    </div>
+                </div>
+                <div class="row">
+                    <div class="col-sm-6">
+                        <div class="pt-4 pb-4">
+                            <div class="d-flex align-items-center pb-2">
+                                <img src="/assets/publisher/images/dashboard/Profile_5.webp"
+                                     class="img-xs img-rounded mr-2"
+                                     alt="thumb"/>
+                                <span class="fs-12 text-muted">Jurrien Oldhof</span>
+                            </div>
+                            <p class="fs-14 m-0 font-weight-medium line-height-sm">
+                                What Is Music, And What Does It Mean To Us
+                            </p>
+                        </div>
+                    </div>
+                    <div class="col-sm-6">
+                        <div class="pt-3 pb-4">
+                            <div class="d-flex align-items-center pb-2">
+                                <img src="/assets/publisher/images/dashboard/Profile_6.webp"
+                                     class="img-xs img-rounded mr-2"
+                                     alt="thumb"/>
+                                <span class="fs-12 text-muted">Yamaha Toshinobu</span>
+                            </div>
+                            <p class="fs-14 m-0 font-weight-medium line-height-sm">
+                                Is Breakfast The Most Important Meal Of The Day
+                            </p>
+                        </div>
+                    </div>
+                </div>
+            </div>
+        </div>
+        <div id="div-1" style="border:1px solid black;">
+            <script type='text/javascript'>
+                googletag.cmd.push(function() {
+                    googletag.display('div-1');
+                });
+
+            </script>
+        </div>
+        <div class="world-news">
             <div class="row">
-                <div class="col-lg-7">
-                    <div class="owl-carousel owl-theme" id="main-banner-carousel">
-                        <div class="item">
-                            <div class="carousel-content-wrapper mb-2">
-                                <div class="carousel-content">
-                                    <h1 class="font-weight-bold">
-                                        If you wanted to get rich, how would you do it?
-                                    </h1>
-                                    <h5 class="font-weight-normal  m-0">
-                                        Working hard.
-                                    </h5>
-                                    <p class="text-color m-0 pt-2 d-flex align-items-center">
-                                        <span class="fs-10 mr-1">2 hours ago</span>
-                                        <i class="mdi mdi-bookmark-outline mr-3"></i>
-                                        <span class="fs-10 mr-1">126</span>
-                                        <i class="mdi mdi-comment-outline"></i>
-                                    </p>
-                                </div>
-                                <div class="carousel-image">
-                                    <img src="/assets/publisher/images/dashboard/banner.webp" alt="" />
-                                </div>
-                            </div>
-                        </div>
-                    </div>
-                </div>
-                <div class="col-lg-5">
+                <div class="col-sm-12">
+                    <div class="d-flex position-relative  float-left">
+                        <h3 class="section-title">World News</h3>
+                    </div>
+                </div>
+            </div>
+            <div class="row">
+                <div class="col-lg-4 col-sm-6 grid-margin mb-5 mb-sm-2">
+                    <div class="position-relative image-hover">
+                        <img src="/assets/publisher/images/dashboard/travel.webp"
+                             class="img-fluid"
+                             alt="world-news"/>
+                        <span class="thumb-title">TRAVEL</span>
+                    </div>
+                    <h5 class="font-weight-bold mt-3">
+                        Refugees flood Turkey's border with Greece
+                    </h5>
+                    <p class="fs-15 font-weight-normal">
+                        Greece stands firm on migrants, as Turkey opens floodgates to Europe.
+                    </p>
+                    <a href="#" class="font-weight-bold text-dark pt-2">Read Article</a>
+                </div>
+                <div class="col-lg-4 col-sm-6 mb-5 mb-sm-2">
+                    <div class="position-relative image-hover">
+                        <img src="/assets/publisher/images/dashboard/news.webp"
+                             class="img-fluid"
+                             alt="world-news"/>
+                        <span class="thumb-title">NEWS</span>
+                    </div>
+                    <h5 class="font-weight-bold mt-3">
+                        US Congress report blasts Boeing and FAA over 737 Max failures
+                    </h5>
+                    <p class="fs-15 font-weight-normal">
+                        Report cites 'horrific culmination' of failed oversight, design flaws and lack of action.
+                    </p>
+                    <a href="#" class="font-weight-bold text-dark pt-2">Read Article</a>
+                </div>
+                <div class="col-lg-4 col-sm-6 mb-5 mb-sm-2" id="div-2" style="border:1px solid black;">
+                    <script type='text/javascript'>
+                        googletag.cmd.push(function() {
+                            googletag.display('div-1');
+                        });
+                    </script>
+                </div>
+            </div>
+        </div>
+        <div class="editors-news">
+            <div class="row">
+                <div class="col-lg-3">
+                    <div class="d-flex position-relative float-left">
+                        <h3 class="section-title">Popular News</h3>
+                    </div>
+                </div>
+            </div>
+            <div class="row">
+                <div class="col-lg-6  mb-5 mb-sm-2">
+                    <div class="position-relative image-hover">
+                        <img src="/assets/publisher/images/dashboard/glob.webp"
+                             class="img-fluid"
+                             alt="world-news"/>
+                        <span class="thumb-title">NEWS</span>
+                    </div>
+                    <h1 class="font-weight-600 mt-3">
+                        Melania Trump speaks about courage at State Department
+                    </h1>
+                    <p class="fs-15 font-weight-normal">
+                        For the fourth consecutive year, first lady Melania Trump on Wednesday attended the
+                        International Women of Courage Awards at the State Department.
+                    </p>
+                </div>
+                <div class="col-lg-6  mb-5 mb-sm-2">
                     <div class="row">
+                        <div class="col-sm-6  mb-5 mb-sm-2">
+                            <div class="position-relative image-hover">
+                                <img src="/assets/publisher/images/dashboard/star-magazine-5.webp"
+                                     class="img-fluid"
+                                     alt="world-news"/>
+                                <span class="thumb-title">POLITICS</span>
+                            </div>
+                            <h5 class="font-weight-600 mt-3">
+                                2020 California fires are the worst ever. Again.
+                            </h5>
+                            <p class="fs-15 font-weight-normal">
+                                Record-breaking wildfires are occurring more often.
+                            </p>
+                        </div>
+                        <div class="col-sm-6  mb-5 mb-sm-2">
+                            <div class="position-relative image-hover">
+                                <img src="/assets/publisher/images/dashboard/star-magazine-6.webp"
+                                     class="img-fluid"
+                                     alt="world-news"/>
+                                <span class="thumb-title">TRAVEL</span>
+                            </div>
+                            <h5 class="font-weight-600 mt-3">
+                                Thomas Cook is resurrected in a pandemic to be an online travel player
+                            </h5>
+                            <p class="fs-15 font-weight-normal">
+                                It's proposing to sell customers thousands of hotels and flight routes.
+                            </p>
+                        </div>
+                    </div>
+                    <div class="row mt-3">
+                        <div class="col-sm-6  mb-5 mb-sm-2">
+                            <div class="position-relative image-hover">
+                                <img src="/assets/publisher/images/dashboard/star-magazine-7.webp"
+                                     class="img-fluid"
+                                     alt="world-news"/>
+                                <span class="thumb-title">POLITICS</span>
+                            </div>
+                            <h5 class="font-weight-600 mt-3">
+                                Yoshihide Suga officially named as Japan's new Prime Minister
+                            </h5>
+                            <p class="fs-15 font-weight-normal">
+                                Yoshihide Suga replaces outgoing leader Shinzo Abe.
+                            </p>
+                        </div>
                         <div class="col-sm-6">
-                            <div class="py-3 border-bottom">
-                                <div class="d-flex align-items-center pb-2">
-                                    <img src="/assets/publisher/images/dashboard/Profile_1.webp"
-                                        class="img-xs img-rounded mr-2" alt="thumb" />
-                                    <span class="fs-12 text-muted">Henry Itondo</span>
-                                </div>
-                                <p class="fs-14 m-0 font-weight-medium line-height-sm">
-                                    The Most And Least Visited Countries In The World
+                            <div class="position-relative image-hover">
+                                <img src="/assets/publisher/images/dashboard/star-magazine-8.webp"
+                                     class="img-fluid"
+                                     alt="world-news"/>
+                                <span class="thumb-title">TRAVEL</span>
+                            </div>
+                            <h5 class="font-weight-600 mt-3">
+                                Apple unveils all-new iPad Air with A14 Bionic
+                            </h5>
+                            <p class="fs-15 font-weight-normal">
+                                A14 Bionic is Apple’s most advanced chip and will be included in all iPad Air.
+                            </p>
+                        </div>
+                    </div>
+                </div>
+            </div>
+        </div>
+        <div class="popular-news">
+            <div class="row">
+                <div class="col-lg-3">
+                    <div class="d-flex position-relative float-left">
+                        <h3 class="section-title">Editor choice</h3>
+                    </div>
+                </div>
+            </div>
+            <div class="row">
+                <div class="col-lg-9">
+                    <div class="row">
+                        <div class="col-sm-4  mb-5 mb-sm-2">
+                            <div class="position-relative image-hover">
+                                <img src="/assets/publisher/images/dashboard/star-magazine-9.webp"
+                                     class="img-fluid"
+                                     alt="world-news"/>
+                                <span class="thumb-title">LIFESTYLE</span>
+                            </div>
+                            <h5 class="font-weight-600 mt-3">
+                                The island country that gave Mayor Pete his name
+                            </h5>
+                        </div>
+                        <div class="col-sm-4 mb-5 mb-sm-2">
+                            <div class="position-relative image-hover">
+                                <img src="/assets/publisher/images/dashboard/star-magazine-10.webp"
+                                     class="img-fluid"
+                                     alt="world-news"/>
+                                <span class="thumb-title">SPORTS</span>
+                            </div>
+                            <h5 class="font-weight-600 mt-3">
+                                Disney parks expand (good) vegan food options
+                            </h5>
+                        </div>
+                        <div class="col-sm-4 mb-5 mb-sm-2">
+                            <div class="position-relative image-hover">
+                                <img src="/assets/publisher/images/dashboard/star-magazine-11.webp"
+                                     class="img-fluid"
+                                     alt="world-news"/>
+                                <span class="thumb-title">INTERNET</span>
+                            </div>
+                            <h5 class="font-weight-600 mt-3">
+                                A hot springs where clothing is optional after dark
+                            </h5>
+                        </div>
+                    </div>
+                    <div class="row mt-3">
+                        <div class="col-sm-4 mb-5 mb-sm-2">
+                            <div class="position-relative image-hover">
+                                <img src="/assets/publisher/images/dashboard/star-magazine-12.webp"
+                                     class="img-fluid"
+                                     alt="world-news"/>
+                                <span class="thumb-title">NEWS</span>
+                            </div>
+                            <h5 class="font-weight-600 mt-3">
+                                Japanese chef carves food into incredible pieces of art
+                            </h5>
+                        </div>
+                        <div class="col-sm-4 mb-5 mb-sm-2">
+                            <div class="position-relative image-hover">
+                                <img src="/assets/publisher/images/dashboard/star-magazine-13.webp"
+                                     class="img-fluid"
+                                     alt="world-news"/>
+                                <span class="thumb-title">NEWS</span>
+                            </div>
+                            <h5 class="font-weight-600 mt-3">
+                                The Misanthrope Society: A Taipei bar for people who
+                            </h5>
+                        </div>
+                        <div class="col-sm-4 mb-5 mb-sm-2">
+                            <div class="position-relative image-hover">
+                                <img src="/assets/publisher/images/dashboard/star-magazine-14.webp"
+                                     class="img-fluid"
+                                     alt="world-news"/>
+                                <span class="thumb-title">TOURISM</span>
+                            </div>
+                            <h5 class="font-weight-600 mt-3">
+                                From Pakistan to the Caribbean: Curry's journey
+                            </h5>
+                        </div>
+                    </div>
+                </div>
+                <div class="col-lg-3">
+                    <div class="position-relative mb-3">
+                        <img src="/assets/publisher/images/dashboard/star-magazine-15.webp"
+                             class="img-fluid"
+                             alt="world-news"/>
+                        <div class="video-thumb text-muted">
+                            <span><i class="mdi mdi-menu-right"></i></span>LIVE
+                        </div>
+                    </div>
+                    <div class="row">
+                        <div class="col-sm-12">
+                            <div class="d-flex position-relative float-left">
+                                <h3 class="section-title">Latest News</h3>
+                            </div>
+                        </div>
+                        <div class="col-sm-12">
+                            <div class="border-bottom pb-3">
+                                <h5 class="font-weight-600 mt-0 mb-0">
+                                    South Korea’s Moon Jae-in sworn in vowing address
+                                </h5>
+                                <p class="text-color m-0 d-flex align-items-center">
+                                    <span class="fs-10 mr-1">2 hours ago</span>
+                                    <i class="mdi mdi-bookmark-outline mr-3"></i>
+                                    <span class="fs-10 mr-1">126</span>
+                                    <i class="mdi mdi-comment-outline"></i>
                                 </p>
                             </div>
                         </div>
-                        <div class="col-sm-6">
-                            <div class="py-3 border-bottom">
-                                <div class="d-flex align-items-center pb-2">
-                                    <img src="/assets/publisher/images/dashboard/Profile_2.webp"
-                                        class="img-xs img-rounded mr-2" alt="thumb" />
-                                    <span class="fs-12 text-muted">Oka Tomoaki</span>
-                                </div>
-                                <p class="fs-14 m-0 font-weight-medium line-height-sm">
-                                    The Best Places to Travel in month August
+                        <div class="col-sm-12">
+                            <div class="border-bottom pt-4 pb-3">
+                                <h5 class="font-weight-600 mt-0 mb-0">
+                                    South Korea’s Moon Jae-in sworn in vowing address
+                                </h5>
+                                <p class="text-color m-0 d-flex align-items-center">
+                                    <span class="fs-10 mr-1">2 hours ago</span>
+                                    <i class="mdi mdi-bookmark-outline mr-3"></i>
+                                    <span class="fs-10 mr-1">126</span>
+                                    <i class="mdi mdi-comment-outline"></i>
                                 </p>
                             </div>
                         </div>
-                    </div>
-                    <div class="row">
-                        <div class="col-sm-6">
-                            <div class="pt-4 pb-4 border-bottom">
-                                <div class="d-flex align-items-center pb-2">
-                                    <img src="/assets/publisher/images/dashboard/Profile_2.webp"
-                                        class="img-xs img-rounded mr-2" alt="thumb" />
-                                    <span class="fs-12 text-muted">Joana Leite</span>
-                                </div>
-                                <p class="fs-14 m-0 font-weight-medium line-height-sm">
-                                    Focus On Fun And Challenging Lifetime Activities
+                        <div class="col-sm-12">
+                            <div class="border-bottom pt-4 pb-3">
+                                <h5 class="font-weight-600 mt-0 mb-0">
+                                    South Korea’s Moon Jae-in sworn in vowing address
+                                </h5>
+                                <p class="text-color m-0 d-flex align-items-center">
+                                    <span class="fs-10 mr-1">2 hours ago</span>
+                                    <i class="mdi mdi-bookmark-outline mr-3"></i>
+                                    <span class="fs-10 mr-1">126</span>
+                                    <i class="mdi mdi-comment-outline"></i>
                                 </p>
                             </div>
                         </div>
-                        <div class="col-sm-6">
-                            <div class="pt-3 pb-4 border-bottom">
-                                <div class="d-flex align-items-center pb-2">
-                                    <img src="/assets/publisher/images/dashboard/Profile_4.webp"
-                                        class="img-xs img-rounded mr-2" alt="thumb" />
-                                    <span class="fs-12 text-muted">Rita Leite</span>
-                                </div>
-                                <p class="fs-14 m-0 font-weight-medium line-height-sm">
-                                    Bread Is The Most Widely Consumed Food In The World
+                        <div class="col-sm-12">
+                            <div class="pt-4">
+                                <h5 class="font-weight-600 mt-0 mb-0">
+                                    South Korea’s Moon Jae-in sworn in vowing address
+                                </h5>
+                                <p class="text-color m-0 d-flex align-items-center">
+                                    <span class="fs-10 mr-1">2 hours ago</span>
+                                    <i class="mdi mdi-bookmark-outline mr-3"></i>
+                                    <span class="fs-10 mr-1">126</span>
+                                    <i class="mdi mdi-comment-outline"></i>
                                 </p>
-                            </div>
-                        </div>
-                    </div>
-                    <div class="row">
-                        <div class="col-sm-6">
-                            <div class="pt-4 pb-4">
-                                <div class="d-flex align-items-center pb-2">
-                                    <img src="/assets/publisher/images/dashboard/Profile_5.webp"
-                                        class="img-xs img-rounded mr-2" alt="thumb" />
-                                    <span class="fs-12 text-muted">Jurrien Oldhof</span>
-                                </div>
-                                <p class="fs-14 m-0 font-weight-medium line-height-sm">
-                                    What Is Music, And What Does It Mean To Us
-                                </p>
-                            </div>
-                        </div>
-                        <div class="col-sm-6">
-                            <div class="pt-3 pb-4">
-                                <div class="d-flex align-items-center pb-2">
-                                    <img src="/assets/publisher/images/dashboard/Profile_6.webp"
-                                        class="img-xs img-rounded mr-2" alt="thumb" />
-                                    <span class="fs-12 text-muted">Yamaha Toshinobu</span>
-                                </div>
-                                <p class="fs-14 m-0 font-weight-medium line-height-sm">
-                                    Is Breakfast The Most Important Meal Of The Day
-                                </p>
-                            </div>
-                        </div>
-                    </div>
-                </div>
-            </div>
-
-
-            <div id="div-1" style="border:1px solid black;">
-                <script type='text/javascript'>
-                    googletag.cmd.push(function () {
-                        googletag.display('div-1');
-                    });
-                </script>
-            </div>
-            <div class="world-news">
-                <div class="row">
-                    <div class="col-sm-12">
-                        <div class="d-flex position-relative  float-left">
-                            <h3 class="section-title">World News</h3>
-                        </div>
-                    </div>
-                </div>
-                <div class="row">
-                    <div class="col-lg-4 col-sm-6 grid-margin mb-5 mb-sm-2">
-                        <div class="position-relative image-hover">
-                            <img src="/assets/publisher/images/dashboard/travel.webp" class="img-fluid"
-                                alt="world-news" />
-                            <span class="thumb-title">TRAVEL</span>
-                        </div>
-                        <h5 class="font-weight-bold mt-3">
-                            Refugees flood Turkey's border with Greece
-                        </h5>
-                        <p class="fs-15 font-weight-normal">
-                            Greece stands firm on migrants, as Turkey opens floodgates to Europe.
-                        </p>
-                        <a href="#" class="font-weight-bold text-dark pt-2">Read Article</a>
-                    </div>
-                    <div class="col-lg-4 col-sm-6 mb-5 mb-sm-2">
-                        <div class="position-relative image-hover">
-                            <img src="/assets/publisher/images/dashboard/news.webp" class="img-fluid"
-                                alt="world-news" />
-                            <span class="thumb-title">NEWS</span>
-                        </div>
-                        <h5 class="font-weight-bold mt-3">
-                            US Congress report blasts Boeing and FAA over 737 Max failures
-                        </h5>
-                        <p class="fs-15 font-weight-normal">
-                            Report cites 'horrific culmination' of failed oversight, design flaws and lack of action.
-                        </p>
-                        <a href="#" class="font-weight-bold text-dark pt-2">Read Article</a>
-                    </div>
-                    <div class="col-lg-4 col-sm-6 mb-5 mb-sm-2" id="div-2" style="border:1px solid black;">
-                        <script type='text/javascript'>
-                            googletag.cmd.push(function () {
-                                googletag.display('div-1');
-                            });
-                        </script>
-                    </div>
-                </div>
-            </div>
-            <div class="editors-news">
-                <div class="row">
-                    <div class="col-lg-3">
-                        <div class="d-flex position-relative float-left">
-                            <h3 class="section-title">Popular News</h3>
-                        </div>
-                    </div>
-                </div>
-                <div class="row">
-                    <div class="col-lg-6  mb-5 mb-sm-2">
-                        <div class="position-relative image-hover">
-                            <img src="/assets/publisher/images/dashboard/glob.webp" class="img-fluid"
-                                alt="world-news" />
-                            <span class="thumb-title">NEWS</span>
-                        </div>
-                        <h1 class="font-weight-600 mt-3">
-                            Melania Trump speaks about courage at State Department
-                        </h1>
-                        <p class="fs-15 font-weight-normal">
-                            For the fourth consecutive year, first lady Melania Trump on Wednesday attended the
-                            International Women of Courage Awards at the State Department.
-                        </p>
-                    </div>
-                    <div class="col-lg-6  mb-5 mb-sm-2">
-                        <div class="row">
-                            <div class="col-sm-6  mb-5 mb-sm-2">
-                                <div class="position-relative image-hover">
-                                    <img src="/assets/publisher/images/dashboard/star-magazine-5.webp" class="img-fluid"
-                                        alt="world-news" />
-                                    <span class="thumb-title">POLITICS</span>
-                                </div>
-                                <h5 class="font-weight-600 mt-3">
-                                    2020 California fires are the worst ever. Again.
-                                </h5>
-                                <p class="fs-15 font-weight-normal">
-                                    Record-breaking wildfires are occurring more often.
-                                </p>
-                            </div>
-                            <div class="col-sm-6  mb-5 mb-sm-2">
-                                <div class="position-relative image-hover">
-                                    <img src="/assets/publisher/images/dashboard/star-magazine-6.webp" class="img-fluid"
-                                        alt="world-news" />
-                                    <span class="thumb-title">TRAVEL</span>
-                                </div>
-                                <h5 class="font-weight-600 mt-3">
-                                    Thomas Cook is resurrected in a pandemic to be an online travel player
-                                </h5>
-                                <p class="fs-15 font-weight-normal">
-                                    It's proposing to sell customers thousands of hotels and flight routes.
-                                </p>
-                            </div>
-                        </div>
-                        <div class="row mt-3">
-                            <div class="col-sm-6  mb-5 mb-sm-2">
-                                <div class="position-relative image-hover">
-                                    <img src="/assets/publisher/images/dashboard/star-magazine-7.webp" class="img-fluid"
-                                        alt="world-news" />
-                                    <span class="thumb-title">POLITICS</span>
-                                </div>
-                                <h5 class="font-weight-600 mt-3">
-                                    Yoshihide Suga officially named as Japan's new Prime Minister
-                                </h5>
-                                <p class="fs-15 font-weight-normal">
-                                    Yoshihide Suga replaces outgoing leader Shinzo Abe.
-                                </p>
-                            </div>
-                            <div class="col-sm-6">
-                                <div class="position-relative image-hover">
-                                    <img src="/assets/publisher/images/dashboard/star-magazine-8.webp" class="img-fluid"
-                                        alt="world-news" />
-                                    <span class="thumb-title">TRAVEL</span>
-                                </div>
-                                <h5 class="font-weight-600 mt-3">
-                                    Apple unveils all-new iPad Air with A14 Bionic
-                                </h5>
-                                <p class="fs-15 font-weight-normal">
-                                    A14 Bionic is Apple’s most advanced chip and will be included in all iPad Air.
-                                </p>
-                            </div>
-                        </div>
-                    </div>
-                </div>
-            </div>
-            <div class="popular-news">
-                <div class="row">
-                    <div class="col-lg-3">
-                        <div class="d-flex position-relative float-left">
-                            <h3 class="section-title">Editor choice</h3>
-                        </div>
-                    </div>
-                </div>
-                <div class="row">
-                    <div class="col-lg-9">
-                        <div class="row">
-                            <div class="col-sm-4  mb-5 mb-sm-2">
-                                <div class="position-relative image-hover">
-                                    <img src="/assets/publisher/images/dashboard/star-magazine-9.webp" class="img-fluid"
-                                        alt="world-news" />
-                                    <span class="thumb-title">LIFESTYLE</span>
-                                </div>
-                                <h5 class="font-weight-600 mt-3">
-                                    The island country that gave Mayor Pete his name
-                                </h5>
-                            </div>
-                            <div class="col-sm-4 mb-5 mb-sm-2">
-                                <div class="position-relative image-hover">
-                                    <img src="/assets/publisher/images/dashboard/star-magazine-10.webp"
-                                        class="img-fluid" alt="world-news" />
-                                    <span class="thumb-title">SPORTS</span>
-                                </div>
-                                <h5 class="font-weight-600 mt-3">
-                                    Disney parks expand (good) vegan food options
-                                </h5>
-                            </div>
-                            <div class="col-sm-4 mb-5 mb-sm-2">
-                                <div class="position-relative image-hover">
-                                    <img src="/assets/publisher/images/dashboard/star-magazine-11.webp"
-                                        class="img-fluid" alt="world-news" />
-                                    <span class="thumb-title">INTERNET</span>
-                                </div>
-                                <h5 class="font-weight-600 mt-3">
-                                    A hot springs where clothing is optional after dark
-                                </h5>
-                            </div>
-                        </div>
-                        <div class="row mt-3">
-                            <div class="col-sm-4 mb-5 mb-sm-2">
-                                <div class="position-relative image-hover">
-                                    <img src="/assets/publisher/images/dashboard/star-magazine-12.webp"
-                                        class="img-fluid" alt="world-news" />
-                                    <span class="thumb-title">NEWS</span>
-                                </div>
-                                <h5 class="font-weight-600 mt-3">
-                                    Japanese chef carves food into incredible pieces of art
-                                </h5>
-                            </div>
-                            <div class="col-sm-4 mb-5 mb-sm-2">
-                                <div class="position-relative image-hover">
-                                    <img src="/assets/publisher/images/dashboard/star-magazine-13.webp"
-                                        class="img-fluid" alt="world-news" />
-                                    <span class="thumb-title">NEWS</span>
-                                </div>
-                                <h5 class="font-weight-600 mt-3">
-                                    The Misanthrope Society: A Taipei bar for people who
-                                </h5>
-                            </div>
-                            <div class="col-sm-4 mb-5 mb-sm-2">
-                                <div class="position-relative image-hover">
-                                    <img src="/assets/publisher/images/dashboard/star-magazine-14.webp"
-                                        class="img-fluid" alt="world-news" />
-                                    <span class="thumb-title">TOURISM</span>
-                                </div>
-                                <h5 class="font-weight-600 mt-3">
-                                    From Pakistan to the Caribbean: Curry's journey
-                                </h5>
-                            </div>
-                        </div>
-                    </div>
-                    <div class="col-lg-3">
-                        <div class="position-relative mb-3">
-                            <img src="/assets/publisher/images/dashboard/star-magazine-15.webp" class="img-fluid"
-                                alt="world-news" />
-                            <div class="video-thumb text-muted">
-                                <span><i class="mdi mdi-menu-right"></i></span>LIVE
-                            </div>
-                        </div>
-                        <div class="row">
-                            <div class="col-sm-12">
-                                <div class="d-flex position-relative float-left">
-                                    <h3 class="section-title">Latest News</h3>
-                                </div>
-                            </div>
-                            <div class="col-sm-12">
-                                <div class="border-bottom pb-3">
-                                    <h5 class="font-weight-600 mt-0 mb-0">
-                                        South Korea’s Moon Jae-in sworn in vowing address
-                                    </h5>
-                                    <p class="text-color m-0 d-flex align-items-center">
-                                        <span class="fs-10 mr-1">2 hours ago</span>
-                                        <i class="mdi mdi-bookmark-outline mr-3"></i>
-                                        <span class="fs-10 mr-1">126</span>
-                                        <i class="mdi mdi-comment-outline"></i>
-                                    </p>
-                                </div>
-                            </div>
-                            <div class="col-sm-12">
-                                <div class="border-bottom pt-4 pb-3">
-                                    <h5 class="font-weight-600 mt-0 mb-0">
-                                        South Korea’s Moon Jae-in sworn in vowing address
-                                    </h5>
-                                    <p class="text-color m-0 d-flex align-items-center">
-                                        <span class="fs-10 mr-1">2 hours ago</span>
-                                        <i class="mdi mdi-bookmark-outline mr-3"></i>
-                                        <span class="fs-10 mr-1">126</span>
-                                        <i class="mdi mdi-comment-outline"></i>
-                                    </p>
-                                </div>
-                            </div>
-                            <div class="col-sm-12">
-                                <div class="border-bottom pt-4 pb-3">
-                                    <h5 class="font-weight-600 mt-0 mb-0">
-                                        South Korea’s Moon Jae-in sworn in vowing address
-                                    </h5>
-                                    <p class="text-color m-0 d-flex align-items-center">
-                                        <span class="fs-10 mr-1">2 hours ago</span>
-                                        <i class="mdi mdi-bookmark-outline mr-3"></i>
-                                        <span class="fs-10 mr-1">126</span>
-                                        <i class="mdi mdi-comment-outline"></i>
-                                    </p>
-                                </div>
-                            </div>
-                            <div class="col-sm-12">
-                                <div class="pt-4">
-                                    <h5 class="font-weight-600 mt-0 mb-0">
-                                        South Korea’s Moon Jae-in sworn in vowing address
-                                    </h5>
-                                    <p class="text-color m-0 d-flex align-items-center">
-                                        <span class="fs-10 mr-1">2 hours ago</span>
-                                        <i class="mdi mdi-bookmark-outline mr-3"></i>
-                                        <span class="fs-10 mr-1">126</span>
-                                        <i class="mdi mdi-comment-outline"></i>
-                                    </p>
-                                </div>
                             </div>
                         </div>
                     </div>
@@ -729,141 +731,133 @@
             </div>
         </div>
     </div>
-
-    <div>
-        <footer>
-            <div class="container">
-                <div class="row">
-                    <div class="col-sm-12">
-                        <div class="border-top"></div>
-                    </div>
-                    <div class="col-sm-3 col-lg-3">
-                        <ul class="footer-vertical-nav">
-                            <li class="menu-title"><a href="#">News</a></li>
-                            <li><a href="#">Home</a></li>
-                            <li><a href="#">World</a></li>
-                            <li><a href="#">Magazine</a></li>
-                            <li><a href="#">Business</a></li>
-                            <li><a href="#">Politics</a></li>
+</div>
+
+<div>
+    <footer>
+        <div class="container">
+            <div class="row">
+                <div class="col-sm-12">
+                    <div class="border-top"></div>
+                </div>
+                <div class="col-sm-3 col-lg-3">
+                    <ul class="footer-vertical-nav">
+                        <li class="menu-title"><a href="#">News</a></li>
+                        <li><a href="#">Home</a></li>
+                        <li><a href="#">World</a></li>
+                        <li><a href="#">Magazine</a></li>
+                        <li><a href="#">Business</a></li>
+                        <li><a href="#">Politics</a></li>
+                    </ul>
+                </div>
+                <div class="col-sm-3 col-lg-3">
+                    <ul class="footer-vertical-nav">
+                        <li class="menu-title"><a href="#">World</a></li>
+                        <li><a href="#">Sports</a></li>
+                        <li><a href="#">Art</a></li>
+                        <li><a href="#">Magazine</a></li>
+                        <li><a href="#">Real estate</a></li>
+                        <li><a href="#">Travel</a></li>
+                        <li><a href="#">Author</a></li>
+                    </ul>
+                </div>
+                <div class="col-sm-3 col-lg-3">
+                    <ul class="footer-vertical-nav">
+                        <li class="menu-title"><a href="#">Features</a></li>
+                        <li><a href="#">Photography</a></li>
+                        <li><a href="#">Video</a></li>
+                        <li><a href="#">Newsletters</a></li>
+                        <li><a href="#">Live Events</a></li>
+                        <li><a href="#">Stores</a></li>
+                        <li><a href="#">Jobs</a></li>
+                    </ul>
+                </div>
+                <div class="col-sm-3 col-lg-3">
+                    <ul class="footer-vertical-nav">
+                        <li class="menu-title"><a href="#">More</a></li>
+                        <li><a href="#">RSS</a></li>
+                        <li><a href="#">FAQ</a></li>
+                        <li><a href="#">User Agreement</a></li>
+                        <li><a href="#">Privacy</a></li>
+                        <li><a href="#">About us</a></li>
+                        <li><a href="#" id="preferences" class="d-flex align-items-center">
+                          <div class="mr-2">
+                            <img src="/assets/publisher/images/Union.svg" alt="">
+                          </div>
+                          <div>
+                            Marketing preferences
+                          </div>
+                        </a></li>
+                    </ul>
+                  <script>
+                    document.querySelector('#preferences')
+                      .addEventListener('click', (e) => {
+                        e.preventDefault();
+                        PAF.refreshIdsAndPreferences({ proxyHostName: "{{proxyHostName}}", showPrompt: 'doPrompt'});
+                      });
+                  </script>
+                </div>
+            </div>
+            <div class="row">
+                <div class="col-sm-12">
+                    <div class="d-flex justify-content-between">
+                        <h1>My news</h1>
+                        <div class="d-flex justify-content-end footer-social">
+                            <h5 class="m-0 font-weight-600 mr-3 d-none d-lg-flex">Follow on</h5>
+                            <ul class="social-media">
+                                <li>
+                                    <a href="#">
+                                        <i class="mdi mdi-instagram"></i>
+                                    </a>
+                                </li>
+                                <li>
+                                    <a href="#">
+                                        <i class="mdi mdi-facebook"></i>
+                                    </a>
+                                </li>
+                                <li>
+                                    <a href="#">
+                                        <i class="mdi mdi-youtube"></i>
+                                    </a>
+                                </li>
+                                <li>
+                                    <a href="#">
+                                        <i class="mdi mdi-linkedin"></i>
+                                    </a>
+                                </li>
+                                <li>
+                                    <a href="#">
+                                        <i class="mdi mdi-twitter"></i>
+                                    </a>
+                                </li>
+                            </ul>
+                        </div>
+                    </div>
+                </div>
+            </div>
+            <div class="row">
+                <div class="col-sm-12">
+                    <div
+                            class="d-lg-flex justify-content-between align-items-center border-top mt-5 footer-bottom"
+                    >
+                        <ul class="footer-horizontal-menu">
+                            <li><a href="#">Terms of Use.</a></li>
+                            <li><a href="#">Privacy Policy.</a></li>
+                            <li><a href="#">Accessibility & CC.</a></li>
+                            <li><a href="#">AdChoices.</a></li>
+                            <li><a href="#">Advertise with us Transcripts.</a></li>
+                            <li><a href="#">License.</a></li>
+                            <li><a href="#">Sitemap</a></li>
                         </ul>
-                    </div>
-                    <div class="col-sm-3 col-lg-3">
-                        <ul class="footer-vertical-nav">
-                            <li class="menu-title"><a href="#">World</a></li>
-                            <li><a href="#">Sports</a></li>
-                            <li><a href="#">Art</a></li>
-                            <li><a href="#">Magazine</a></li>
-                            <li><a href="#">Real estate</a></li>
-                            <li><a href="#">Travel</a></li>
-                            <li><a href="#">Author</a></li>
-                        </ul>
-                    </div>
-                    <div class="col-sm-3 col-lg-3">
-                        <ul class="footer-vertical-nav">
-                            <li class="menu-title"><a href="#">Features</a></li>
-                            <li><a href="#">Photography</a></li>
-                            <li><a href="#">Video</a></li>
-                            <li><a href="#">Newsletters</a></li>
-                            <li><a href="#">Live Events</a></li>
-                            <li><a href="#">Stores</a></li>
-                            <li><a href="#">Jobs</a></li>
-                        </ul>
-                    </div>
-                    <div class="col-sm-3 col-lg-3">
-                        <ul class="footer-vertical-nav">
-                            <li class="menu-title"><a href="#">More</a></li>
-                            <li><a href="#">RSS</a></li>
-                            <li><a href="#">FAQ</a></li>
-                            <li><a href="#">User Agreement</a></li>
-                            <li><a href="#">Privacy</a></li>
-                            <li><a href="javascript:window.PAFUI.promptConsent();">OneKey Settings</a></li>
-                            <li><a href="#">About us</a></li>
-                            <li><a href="#" id="preferences" class="d-flex align-items-center">
-                                    <div class="mr-2">
-                                        <img src="/assets/publisher/images/Union.svg" alt="">
-                                    </div>
-                                    <div>
-                                        Marketing preferences
-                                    </div>
-                                </a></li>
-                        </ul>
-                        <script>
-                            document.querySelector('#preferences')
-                                .addEventListener('click', (e) => {
-                                    e.preventDefault();
-                                    PAF.refreshIdsAndPreferences({ proxyHostName: "{{proxyHostName}}", showPrompt: 'doPrompt' });
-                                });
-                        </script>
-                    </div>
-                </div>
-                <div class="row">
-                    <div class="col-sm-12">
-                        <div class="d-flex justify-content-between">
-                            <h1>My news</h1>
-                            <div class="d-flex justify-content-end footer-social">
-                                <h5 class="m-0 font-weight-600 mr-3 d-none d-lg-flex">Follow on</h5>
-                                <ul class="social-media">
-                                    <li>
-                                        <a href="#">
-                                            <i class="mdi mdi-instagram"></i>
-                                        </a>
-                                    </li>
-                                    <li>
-                                        <a href="#">
-                                            <i class="mdi mdi-facebook"></i>
-                                        </a>
-                                    </li>
-                                    <li>
-                                        <a href="#">
-                                            <i class="mdi mdi-youtube"></i>
-                                        </a>
-                                    </li>
-                                    <li>
-                                        <a href="#">
-                                            <i class="mdi mdi-linkedin"></i>
-                                        </a>
-                                    </li>
-                                    <li>
-                                        <a href="#">
-                                            <i class="mdi mdi-twitter"></i>
-                                        </a>
-                                    </li>
-                                </ul>
-                            </div>
-                        </div>
-                    </div>
-                </div>
-                <div class="row">
-                    <div class="col-sm-12">
-                        <div class="d-lg-flex justify-content-between align-items-center border-top mt-5 footer-bottom">
-                            <ul class="footer-horizontal-menu">
-                                <li><a href="#">Terms of Use.</a></li>
-                                <li><a href="#">Privacy Policy.</a></li>
-                                <li><a href="#">Accessibility & CC.</a></li>
-                                <li><a href="#">AdChoices.</a></li>
-                                <li><a href="#">Advertise with us Transcripts.</a></li>
-                                <li><a href="#">License.</a></li>
-                                <li><a href="#">Sitemap</a></li>
-                            </ul>
-                            <p class="font-weight-medium">
-                                © 2020 <a href="https://www.bootstrapdash.com/" target="_blank" class="text-dark">@
-                                    BootstrapDash</a>, Inc.All Rights Reserved.
-                            </p>
-                        </div>
-                    </div>
-                </div>
-            </div>
-        </footer>
-    </div>
-    <script>
-        /**
-            * Fake audit log used for initial development of the Audit UI.
-            */
-        const fakeAuditLogString = `{"version":"0.1","data":{"identifiers":[{"version":"0.1","type":"paf_browser_id","value":"7435313e-caee-4889-8ad7-0acd0114ae3c","source":{"domain":"operator0.com","timestamp":1639580000,"signature":"868e7a6c27b7b7fe5fed219503894bf263f31bb6d8fd48336d283e77b512cda7"}}],"preferences":{"version":"0.1","data":{"use_browsing_for_personalization":true},"source":{"domain":"cmp1.com","timestamp":1639581000,"signature":"65acdcfdbdba8b17936f25a32b33b000393c866588d146cb62ec51ab8890c54f"}}},"seed":{"version":"0.1","transaction_ids":["4640dc9f-385f-4e02-a0e5-abbf241af94d"],"publisher":"publisher.com","source":{"domain":"publisher.com","timestamp":1639582000,"signature":"f1f4871d48b825931c5016a433cb3b6388f989fac363af09b9ee3cd400d86b74"}},"transaction_id":"4640dc9f-385f-4e02-a0e5-abbf241af94d","transmissions":[{"version":"0.1","receiver":"ssp1","contents":[],"status":"success","details":"","source":{"domain":"ssp1","timestamp":3911,"signature":"signature_ssp1_signature"}},{"version":"0.1","receiver":"ssp2","contents":[],"status":"success","details":"","source":{"domain":"ssp2","timestamp":3921,"signature":"signature_ssp2_signature"}},{"version":"0.1","receiver":"dsp1","contents":[{"content_id":"dsp1 -  content-id - 0","transaction_id":"dsp1 -  transaction-id - 0"},{"content_id":"dsp1 -  content-id - 1","transaction_id":"dsp1 -  transaction-id - 1"},{"content_id":"90141190-26fe-497c-acee-4d2b649c2112","transaction_id":"4640dc9f-385f-4e02-a0e5-abbf241af94d"}],"status":"success","details":"","source":{"domain":"dsp1","timestamp":3761,"signature":"signature_dsp1_signature"}}]}`;
-        document.getElementById('div-1').setAttribute('auditLog', fakeAuditLogString);
-        document.getElementById('div-2').setAttribute('auditLog', fakeAuditLogString);
-    </script>
-    <script src="https://{{cdnDomain}}/assets/ok-audit.min.js"></script>
+                        <p class="font-weight-medium">
+                            © 2020 <a href="https://www.bootstrapdash.com/" target="_blank" class="text-dark">@
+                            BootstrapDash</a>, Inc.All Rights Reserved.
+                        </p>
+                    </div>
+                </div>
+            </div>
+        </div>
+    </footer>
+</div>
 </body>
-
 </html>