--- conflicted
+++ resolved
@@ -820,19 +820,11 @@
                   </span>
                 </a>
                 <script>
-<<<<<<< HEAD
-                    document.querySelector('#preferences')
-                      .addEventListener('click', (e) => {
-                        e.preventDefault();
-                        PAF.refreshIdsAndPreferences({ proxyHostName: "{{proxyHostName}}", showPrompt: 'doPrompt'});
-                      });
-=======
                   document.querySelector('#preferences')
                     .addEventListener('click', (e) => {
                       e.preventDefault();
                       PAF.refreshIdsAndPreferences({ proxyHostName: "{{pafNodeHost}}", showPrompt: 'doPrompt'});
                     });
->>>>>>> d49f482d
                 </script>
               </div>
             </div>
