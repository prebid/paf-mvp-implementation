{
  "compilerOptions": {
    "module": "esnext",
    "moduleResolution": "Node",
    "target": "ES5",
    "esModuleInterop": true,
    "jsx": "react",
    "jsxFactory": "h",
    "typeRoots": [
      "node_modules/@types"
    ],
    "paths": {
<<<<<<< HEAD
      "@core/*": ["./paf-mvp-core-js/src/*"],
      "@operator/*": ["./paf-mvp-operator-express/src/*"],
      "@operator-client/*": ["./paf-mvp-operator-client-express/src/*"],
=======
      "@core/*": ["paf-mvp-core-js/src/*"],
      "@operator/*": ["./paf-mvp-operator-express/src/*"],
      "@client/*": ["./paf-mvp-client-express/src/*"],
>>>>>>> 820e5177
      "@frontend/*": ["./paf-mvp-frontend/src/*"]
    },
    "plugins": [{ "name": "typescript-plugin-css-modules" }]
  },
  "include":
  [
    "**/tests/**/*",
    "node_modules/@types/jest/index.d.ts"
  ],
}<|MERGE_RESOLUTION|>--- conflicted
+++ resolved
@@ -10,15 +10,9 @@
       "node_modules/@types"
     ],
     "paths": {
-<<<<<<< HEAD
-      "@core/*": ["./paf-mvp-core-js/src/*"],
-      "@operator/*": ["./paf-mvp-operator-express/src/*"],
-      "@operator-client/*": ["./paf-mvp-operator-client-express/src/*"],
-=======
       "@core/*": ["paf-mvp-core-js/src/*"],
       "@operator/*": ["./paf-mvp-operator-express/src/*"],
       "@client/*": ["./paf-mvp-client-express/src/*"],
->>>>>>> 820e5177
       "@frontend/*": ["./paf-mvp-frontend/src/*"]
     },
     "plugins": [{ "name": "typescript-plugin-css-modules" }]
