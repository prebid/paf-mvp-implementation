{
  "name": "@onekey/client-node",
<<<<<<< HEAD
  "version": "1.0.0",
=======
  "version": "1.0.1",
>>>>>>> 20e5ba70
  "description": "OneKey Client node based on ExpressJS",
  "module": "dist/index.mjs",
  "main": "dist/index.cjs",
  "types": "dist/index.d.ts",
  "scripts": {
    "preprebuild": "npm install --prefix ../paf-mvp-core-js",
    "prebuild": "npm install",
    "build": "rollup -c",
    "publish": "npm publish --access=public",
    "test": "echo \"Error: no test specified\" && exit 1"
  },
  "repository": {
    "type": "git",
    "url": "git+https://github.com/prebid/paf-mvp-implementation.git"
  },
  "author": "",
  "license": "ISC",
  "bugs": {
    "url": "https://github.com/prebid/paf-mvp-implementation/issues"
  },
  "homepage": "https://github.com/prebid/paf-mvp-implementation/tree/main/paf-mvp-client-express#readme",
  "dependencies": {
    "axios": "^0.26.1",
    "cors": "^2.8.5",
    "express": "^4.17.1",
    "node-fetch": "^3.2.3",
    "ua-parser-js": "^1.0.2",
    "winston": "^3.4.0"
  },
  "devDependencies": {
    "@rollup/plugin-commonjs": "^22.0.0",
    "@rollup/plugin-json": "^4.1.0",
    "@rollup/plugin-node-resolve": "^13.3.0",
    "@types/cors": "^2.8.12",
    "@types/express": "^4.17.1",
    "@types/ua-parser-js": "^0.7.36",
    "rollup-plugin-dts": "^4.2.2",
    "rollup-plugin-terser": "^7.0.2",
    "rollup-plugin-typescript2": "^0.32.1",
    "rollup-plugin-typescript-paths": "^1.3.1",
    "tslib": "^2.4.0",
    "typescript": "^4.5.4"
  }
}<|MERGE_RESOLUTION|>--- conflicted
+++ resolved
@@ -1,10 +1,6 @@
 {
   "name": "@onekey/client-node",
-<<<<<<< HEAD
-  "version": "1.0.0",
-=======
   "version": "1.0.1",
->>>>>>> 20e5ba70
   "description": "OneKey Client node based on ExpressJS",
   "module": "dist/index.mjs",
   "main": "dist/index.cjs",
