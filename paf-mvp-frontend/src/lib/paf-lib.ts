import { browserName } from 'detect-browser';
import {
  AuditLog,
  DeleteIdsPrefsResponse,
  Error,
  Get3PcResponse,
  GetIdsPrefsResponse,
  GetNewIdResponse,
  Identifier,
  IdsAndOptionalPreferences,
  IdsAndPreferences,
  PostIdsPrefsRequest,
  PostIdsPrefsResponse,
  PostSeedRequest,
  PostSignPreferencesRequest,
  Preferences,
  Seed,
  TransactionId,
  TransmissionResponse,
} from '@core/model';
import { Cookies, getPafRefreshExpiration, getPrebidDataCacheExpiration, typedCookie } from '@core/cookies';
import { jsonProxyEndpoints, proxyUriParams, redirectProxyEndpoints } from '@core/endpoints';
import { isBrowserKnownToSupport3PC } from '@core/user-agent';
import { QSParam } from '@core/query-string';
import { PafStatus } from '@frontend/enums/status.enum';
import { getCookieValue } from '../utils/cookie';
import { NotificationEnum } from '../enums/notification.enum';
import { Log } from '@core/log';
import { buildAuditLog } from '@core/model/audit-log';
import { mapAdUnitCodeToDivId } from '../utils/ad-unit-code';
import { setUpImmediateProcessingQueue } from '../utils/queue';
<<<<<<< HEAD
import {} from '../global';
import { squashExecution } from '../utils/squash';
=======
import { Window } from '../global';
>>>>>>> 7ad2b74b

// TODO: avoid global declaration
declare const PAFUI: {
  promptConsent: () => Promise<boolean>;
  showNotification: (notificationType: NotificationEnum) => void;
};

const log = new Log('OneKey', '#3bb8c3');

const redirect = (url: string): void => {
  log.Info('Redirecting to:', url);
  location.replace(url);
};

// Note: we don't use Content-type JSON to avoid having to trigger OPTIONS pre-flight.
// See https://stackoverflow.com/questions/37668282/unable-to-fetch-post-without-no-cors-in-header
const postJson = (url: string, input: object) =>
  fetch(url, {
    method: 'POST',
    body: JSON.stringify(input),
    credentials: 'include',
  });

const postText = (url: string, input: string) =>
  fetch(url, {
    method: 'POST',
    body: input,
    credentials: 'include',
  });

const get = (url: string) =>
  fetch(url, {
    method: 'GET',
    credentials: 'include',
  });

const deleteHttp = (url: string) =>
  fetch(url, {
    method: 'DELETE',
    credentials: 'include',
  });

// Remove any "paf data" param from the query string
// From https://stackoverflow.com/questions/1634748/how-can-i-delete-a-query-string-parameter-in-javascript/25214672#25214672
// TODO should be able to use a more standard way, but URL class is immutable :-(
const removeUrlParameters = (url: string, parameters: string[]) => {
  const urlParts = url.split('?');

  if (urlParts.length >= 2) {
    // Get first part, and remove from array
    const urlBase = urlParts.shift();

    // Join it back up
    const queryString = urlParts.join('?');

    const prefixes = parameters.map((param) => `${encodeURIComponent(param)}=`);
    const parts = queryString.split(/[&;]/g);

    // Reverse iteration as may be destructive
    prefixes.forEach((prefix) => {
      for (let i = parts.length; i-- > 0; ) {
        // Idiom for string.startsWith
        if (parts[i].lastIndexOf(prefix, 0) !== -1) {
          parts.splice(i, 1);
        }
      }
    });

    url = urlBase + (parts.length > 0 ? `?${parts.join('&')}` : '');
  }

  return url;
};

const setCookie = (cookieName: string, value: string, expiration: Date) => {
  document.cookie = `${cookieName}=${value};expires=${expiration.toUTCString()}`;
};

export const removeCookie = (cookieName: string) => {
  setCookie(cookieName, null, new Date(0));
};

const showNotificationIfValid = (consent: boolean | undefined) => {
  if (consent !== undefined) {
    PAFUI.showNotification(consent ? NotificationEnum.personalizedContent : NotificationEnum.generalContent);
  }
};

const getProxyUrl =
  (proxyHost: string) =>
  (endpoint: string): string =>
    `https://${proxyHost}${endpoint}`;

export const saveCookieValue = <T>(cookieName: string, cookieValue: T | undefined): string => {
  const valueToStore = cookieValue === undefined ? PafStatus.NOT_PARTICIPATING : JSON.stringify(cookieValue);

  log.Debug(`Save cookie ${cookieName}:`, valueToStore);

  // TODO use different expiration if "not participating"
  setCookie(cookieName, valueToStore, getPrebidDataCacheExpiration());
  setCookie(Cookies.lastRefresh, new Date().toISOString(), getPafRefreshExpiration());

  return valueToStore;
};

let thirdPartyCookiesSupported: boolean | undefined;

export interface Options {
  proxyHostName: string;
}

export enum ShowPromptOption {
  doNotPrompt = 'doNotPrompt',
  doPrompt = 'doPrompt',
  promptIfUnknownUser = 'promptIfUnknownUser',
}

export interface RefreshIdsAndPrefsOptions extends Options {
  triggerRedirectIfNeeded?: boolean;
  returnUrl?: URL;
  showPrompt?: ShowPromptOption;
}

const defaultsRefreshIdsAndPrefsOptions: RefreshIdsAndPrefsOptions = {
  proxyHostName: 'MISSING_PROXY_HOST_NAME',
  showPrompt: ShowPromptOption.promptIfUnknownUser,
  triggerRedirectIfNeeded: true,
};

export type WriteIdsAndPrefsOptions = Options;

export type SignPrefsOptions = Options;

export type GetNewIdOptions = Options;

export interface GetIdAndPreferencesAsyncOption extends RefreshIdsAndPrefsOptions {
  callback?: (result: IdsAndPreferences | undefined) => void;
}

export interface GenerateSeedOptions extends Options {
  callback?: (seed: Seed) => void;
}

export type DeleteIdsAndPreferencesOptions = Options;

/**
 * Refresh result
 */
export interface RefreshResult {
  status: PafStatus;
  data?: IdsAndOptionalPreferences;
}

/**
 * Sign new optin value and send it with ids to the operator for writing
 * @param proxyHostName
 * @param optIn
 * @param identifiers
 */
export const updateIdsAndPreferences = async (proxyHostName: string, optIn: boolean, identifiers: Identifier[]) => {
  // 1. sign preferences
  const unsignedPreferences = {
    version: '0.1',
    data: {
      use_browsing_for_personalization: optIn,
    },
  };
  const signedPreferences = await signPreferences(
    { proxyHostName },
    {
      identifiers,
      unsignedPreferences,
    }
  );

  // 2. write
  await writeIdsAndPref(
    { proxyHostName },
    {
      identifiers,
      preferences: signedPreferences,
    }
  );
};

/**
 *
 * @param idsAndPreferences
 * @param proxyHostName
 * @param showPrompt
 */
async function updateDataWithPrompt(
  idsAndPreferences: RefreshResult,
  proxyHostName: string,
  showPrompt: ShowPromptOption
) {
  const { status, data } = idsAndPreferences;

  log.Debug('showPrompt', showPrompt);
  log.Debug('status', status);

  // If a redirect is needed, nothing more to do
  if (status === PafStatus.REDIRECT_NEEDED) {
    return;
  }

  let optIn: boolean | undefined;

  // Show prompt only if explicitly requested, or if user is unknown and prompt is accepted
  if (
    showPrompt === ShowPromptOption.doPrompt ||
    (showPrompt === ShowPromptOption.promptIfUnknownUser && status === PafStatus.UNKNOWN)
  ) {
    optIn = await PAFUI.promptConsent();
  }

  if (optIn === undefined) {
    // User closed the prompt consent without defining their preferences, or the prompt was not even shown
    // => either they canceled modification of existing ids and preferences, or they don't want to participate

    // Was not participating => save this information
    if (status === PafStatus.UNKNOWN) {
      saveCookieValue(Cookies.identifiers, undefined);
      saveCookieValue(Cookies.preferences, undefined);
    }
    // Otherwise, don't do anything, preserve existing cookies
  } else {
    let identifiers = data.identifiers;
    if (identifiers?.length === 0) {
      // If opening the prompt while the user is unknown, it can happen that we need to query for a new id
      identifiers = [await getNewId({ proxyHostName })];
    }
    await updateIdsAndPreferences(proxyHostName, optIn, identifiers);
  }
}

const getCleanCookieValue = (cookieValue: string): string | undefined =>
  cookieValue === PafStatus.NOT_PARTICIPATING || cookieValue === PafStatus.REDIRECT_NEEDED ? undefined : cookieValue;

/**
<<<<<<< HEAD
 * Synch PAF Ids and Preferences if needed, cache it and return it.
 */
export const getIdsAndPreferencesAsync = async (
  options: GetIdAndPreferencesAsyncOption
): Promise<IdsAndPreferences | undefined> => {
  const data = getIdsAndPreferences();
  if (data !== undefined) {
    if (options.callback) {
      options.callback(data);
    }
    return data;
  }

  try {
    const refreshedData = await refreshIdsAndPreferences(options);
    const data = refreshedData.data as IdsAndPreferences | undefined;

    if (refreshedData.status !== PafStatus.PARTICIPATING && refreshedData.data) {
      if (options.callback) {
        options.callback(data);
      }
      return data;
    }

    if (options.callback) {
      options.callback(undefined);
    }
    return undefined;
  } catch (error) {
    if (options.callback) {
      options.callback(undefined);
    }
    throw error;
  }
};

/**
 * Ensure local cookies for PAF identifiers and preferences are up-to-date.
=======
 * Parse string cookie values and build an IdsAndOptionalPreferences accordingly
 * @param idsCookie
 * @param prefsCookie
 */
const fromClientCookieValues = (idsCookie: string, prefsCookie: string): IdsAndOptionalPreferences => {
  return {
    identifiers: typedCookie(getCleanCookieValue(idsCookie)) ?? [],
    preferences: typedCookie(getCleanCookieValue(prefsCookie)),
  };
};

const getPafStatus = (idsCookie: string, prefsCookie: string): PafStatus => {
  if (idsCookie === PafStatus.REDIRECT_NEEDED || prefsCookie === PafStatus.REDIRECT_NEEDED) {
    return PafStatus.REDIRECT_NEEDED;
  }

  // TODO might need to refine this one
  if (idsCookie === PafStatus.NOT_PARTICIPATING || prefsCookie === PafStatus.NOT_PARTICIPATING) {
    return PafStatus.NOT_PARTICIPATING;
  }

  return PafStatus.PARTICIPATING;
};
/**
 * Ensure local cookies for OneKey identifiers and preferences are up-to-date.
>>>>>>> 7ad2b74b
 * If they aren't, contact the operator to get fresh values.
 * @param options:
 * - proxyHostName: servername of the OneKey client node. ex: paf.my-website.com
 * - triggerRedirectIfNeeded: `true` if redirect can be triggered immediately, `false` if it should wait
 * - returnUrl: the URL that must be called in return (after a redirect to the operator) when no 3PC are available. Default = current page
 * @return a status and optional data
 */
export const refreshIdsAndPreferences = async (options: RefreshIdsAndPrefsOptions): Promise<RefreshResult> => {
  const mergedOptions: RefreshIdsAndPrefsOptions = {
    ...defaultsRefreshIdsAndPrefsOptions,
    ...options,
  };
  const { proxyHostName, triggerRedirectIfNeeded, returnUrl } = mergedOptions;
  let { showPrompt } = mergedOptions;

  // Special query string param to remember the prompt must be shown
  const localQSParamShowPrompt = 'paf_show_prompt';

  // Update the URL shown in the address bar, without OneKey data
  const cleanUpUrL = () => {
    const cleanedUrl = removeUrlParameters(location.href, [QSParam.paf, localQSParamShowPrompt]);
    history.pushState(null, '', cleanedUrl);
  };
  const getUrl = getProxyUrl(proxyHostName);

  const redirectToRead = async () => {
    log.Info('Redirect to operator');
    const clientUrl = new URL(getUrl(redirectProxyEndpoints.read));
    const currentPageUrl = new URL(location.href);

    // Use provided URL or the current page URL as the final "return URL"
    const boomerangUrl = returnUrl ?? currentPageUrl;
    boomerangUrl.searchParams.set(localQSParamShowPrompt, showPrompt);

    clientUrl.searchParams.set(proxyUriParams.returnUrl, boomerangUrl.toString());
    const clientResponse = await get(clientUrl.toString());
    // TODO handle errors
    const operatorUrl = await clientResponse.text();
    redirect(operatorUrl);
  };

  const processGetIdsAndPreferences = async (): Promise<RefreshResult> => {
    const urlParams = new URLSearchParams(window.location.search);
    const uriOperatorData = urlParams.get(QSParam.paf);
    const uriShowPrompt = urlParams.get(localQSParamShowPrompt);

    cleanUpUrL();

    // 1. Any Prebid 1st party cookie?
    const strIds = getCookieValue(Cookies.identifiers);
    const lastRefresh = getCookieValue(Cookies.lastRefresh);
    const strPreferences = getCookieValue(Cookies.preferences);
    const currentPafData = fromClientCookieValues(strIds, strPreferences);
    const currentlySelectedConsent = currentPafData.preferences?.data?.use_browsing_for_personalization;

    const triggerNotification = (freshConsent: boolean) => {
      // the new value is different from the previous one
      if (freshConsent !== currentlySelectedConsent) {
        log.Debug(`Preferences changes detected (${currentlySelectedConsent} => ${freshConsent}), show notification`);
        showNotificationIfValid(freshConsent);
      } else {
        log.Debug(`No preferences changes (${currentlySelectedConsent}), don't show notification`);
      }
    };

    async function handleAfterRedirect() {
      // Verify message
      const response = await postText(getUrl(jsonProxyEndpoints.verifyRead), uriOperatorData);
      const operatorData = (await response.json()) as
        | GetIdsPrefsResponse
        | PostIdsPrefsResponse
        | DeleteIdsPrefsResponse;

      if (!operatorData) {
        throw 'Verification failed';
      }

      log.Debug('Operator data after redirect', operatorData);

      let status: PafStatus;

      // 3. Received data?
      if (operatorData.body.preferences === undefined && operatorData.body.identifiers.length === 0) {
        // Deletion of ids and preferences requested
        saveCookieValue(Cookies.identifiers, undefined);
        saveCookieValue(Cookies.preferences, undefined);
        status = PafStatus.NOT_PARTICIPATING;

        log.Info('Deleted ids and preferences');
      } else {
        // Ids and preferences received
        const persistedIds = operatorData.body.identifiers?.filter((identifier) => identifier?.persisted !== false);
        const hasPersistedId = persistedIds.length > 0;
        const preferences = operatorData?.body?.preferences;
        const hasPreferences = preferences !== undefined;
        saveCookieValue(Cookies.identifiers, hasPersistedId ? persistedIds : undefined);
        saveCookieValue(Cookies.preferences, preferences);

        triggerNotification(preferences?.data?.use_browsing_for_personalization);

        status = hasPersistedId && hasPreferences ? PafStatus.PARTICIPATING : PafStatus.UNKNOWN;
      }

      return {
        status,
        data: operatorData.body,
      };
    }

    // 2. Redirected from operator?
    if (uriOperatorData) {
      log.Info('Redirected from operator: YES');

      // Consider that if we have been redirected, it means 3PC are not supported
      thirdPartyCookiesSupported = false;

      // Remember what was asked for prompt, before the redirect
      showPrompt = uriShowPrompt as ShowPromptOption;

      return await handleAfterRedirect();
    }

    log.Info('Redirected from operator: NO');

    const pafStatus = getPafStatus(strIds, strPreferences);

    if (pafStatus === PafStatus.REDIRECT_NEEDED) {
      log.Info('Redirect previously deferred');

      if (triggerRedirectIfNeeded) {
        await redirectToRead();
      }

      return {
        status: pafStatus,
      };
    }

    if (lastRefresh) {
      log.Info('Cookie found: YES');

      if (pafStatus === PafStatus.NOT_PARTICIPATING) {
        log.Info('User is not participating');
      }

      return {
        status: pafStatus,
        data: currentPafData,
      };
    }

    log.Info('Cookie found: NO');

    if (isBrowserKnownToSupport3PC(browserName(navigator.userAgent))) {
      log.Info('Browser known to support 3PC: YES');

      log.Info('Attempt to read from JSON');
      const readUrl = await get(getUrl(jsonProxyEndpoints.read));
      const readResponse = await get(await readUrl.text());
      const operatorData = (await readResponse.json()) as GetIdsPrefsResponse;

      const persistedIds = operatorData.body.identifiers?.filter((identifier) => identifier?.persisted !== false);
      const hasPersistedId = persistedIds.length > 0;
      const preferences = operatorData?.body?.preferences;
      const hasPreferences = preferences !== undefined;

      // 3. Received data?
      if (hasPersistedId && hasPreferences) {
        log.Debug('Operator returned id & prefs: YES');

        // If we got data, it means 3PC are supported
        thirdPartyCookiesSupported = true;

        // /!\ Note: we don't need to verify the message here as it is a REST call

        saveCookieValue(Cookies.identifiers, persistedIds);
        saveCookieValue(Cookies.preferences, operatorData.body.preferences);

        triggerNotification(operatorData.body.preferences?.data?.use_browsing_for_personalization);

        return {
          status: PafStatus.PARTICIPATING,
          data: operatorData.body,
        };
      }
      log.Info('Operator returned id & prefs: NO');

      log.Info('Verify 3PC on operator');
      // Note: need to include credentials to make sure cookies are sent
      const verifyUrl = await get(getUrl(jsonProxyEndpoints.verify3PC));
      const verifyResponse = await get(await verifyUrl.text());
      const testOk: Get3PcResponse | Error = await verifyResponse.json();

      // 4. 3d party cookie ok?
      if ((testOk as Get3PcResponse)?.['3pc']) {
        log.Debug('3PC verification OK: YES');

        thirdPartyCookiesSupported = true;

        return {
          status: PafStatus.UNKNOWN,
          data: {
            identifiers: operatorData.body.identifiers,
          },
        };
      }
      log.Info('3PC verification OK: NO');
      thirdPartyCookiesSupported = false;
      log.Info('Fallback to JS redirect');
    } else {
      log.Info('Browser known to support 3PC: NO');
      thirdPartyCookiesSupported = false;
      log.Info('JS redirect');
    }

    if (triggerRedirectIfNeeded) {
      await redirectToRead();
    } else {
      log.Info('Deffer redirect to later, in agreement with options');
      saveCookieValue(Cookies.identifiers, PafStatus.REDIRECT_NEEDED);
      saveCookieValue(Cookies.preferences, PafStatus.REDIRECT_NEEDED);
    }

    return {
      status: PafStatus.REDIRECT_NEEDED,
    };
  };

  const idsAndPreferences = await processGetIdsAndPreferences();

  log.Info('Processed refresh', idsAndPreferences);

  // Now handle prompt, if relevant
  await updateDataWithPrompt(idsAndPreferences, proxyHostName, showPrompt);

  return idsAndPreferences;
};

/**
 * Write update of identifiers and preferences on the OneKey domain
 * @param options:
 * - proxyBase: base URL (scheme, servername) of the OneKey client node. ex: https://paf.my-website.com
 * @param input the identifiers and preferences to write
 * @return the written identifiers and preferences
 */
const writeIdsAndPref = async (
  { proxyHostName }: WriteIdsAndPrefsOptions,
  input: IdsAndPreferences
): Promise<IdsAndOptionalPreferences | undefined> => {
  const getUrl = getProxyUrl(proxyHostName);

  const processWriteIdsAndPref = async (): Promise<IdsAndOptionalPreferences | undefined> => {
    log.Info('Attempt to write:', input.identifiers, input.preferences);

    // First clean up local cookies
    removeCookie(Cookies.identifiers);
    removeCookie(Cookies.preferences);

    // FIXME this boolean will be up to date only if a read occurred just before. If not, would need to explicitly test
    if (thirdPartyCookiesSupported) {
      log.Info('3PC supported');

      // 1) sign the request
      const signedResponse = await postJson(getUrl(jsonProxyEndpoints.signWrite), input);
      const signedData = (await signedResponse.json()) as PostIdsPrefsRequest;

      // 2) send
      // TODO in fact, this post endpoint should take the unsigned input, sign it and return both the signed input and the url to call
      const clientResponse = await postText(getUrl(jsonProxyEndpoints.write), '');
      // TODO handle errors
      const operatorUrl = await clientResponse.text();
      const operatorResponse = await postJson(operatorUrl, signedData);
      const operatorData = (await operatorResponse.json()) as GetIdsPrefsResponse;

      const persistedIds = operatorData?.body?.identifiers?.filter((identifier) => identifier?.persisted !== false);
      const hasPersistedId = persistedIds.length > 0;

      saveCookieValue(Cookies.identifiers, hasPersistedId ? persistedIds : undefined);
      saveCookieValue(Cookies.preferences, operatorData.body.preferences);

      showNotificationIfValid(operatorData?.body?.preferences?.data?.use_browsing_for_personalization);

      return operatorData.body;
    }

    log.Info('3PC not supported: redirect');

    // Redirect. Signing of the request will happen on the backend proxy
    const clientUrl = new URL(getUrl(redirectProxyEndpoints.write));
    clientUrl.searchParams.set(proxyUriParams.returnUrl, location.href);
    clientUrl.searchParams.set(proxyUriParams.message, JSON.stringify(input));

    const clientResponse = await get(clientUrl.toString());
    // TODO handle errors
    const operatorUrl = await clientResponse.text();
    redirect(operatorUrl);
  };

  const idsAndPreferences = await processWriteIdsAndPref();

  log.Info('Finished', idsAndPreferences);

  return idsAndPreferences;
};

/**
 * Sign preferences
 * @param options:
 * - proxyBase: base URL (scheme, servername) of the OneKey client node. ex: https://paf.my-website.com
 * @param input the main identifier of the web user, and the optin value
 * @return the signed Preferences
 */
export const signPreferences = async (
  { proxyHostName }: SignPrefsOptions,
  input: PostSignPreferencesRequest
): Promise<Preferences> => {
  const getUrl = getProxyUrl(proxyHostName);

  // TODO use ProxyRestSignPreferencesRequestBuilder
  const signedResponse = await postJson(getUrl(jsonProxyEndpoints.signPrefs), input);
  return (await signedResponse.json()) as Preferences;
};

/**
 * Get new random identifier
 * @param options:
 * - proxyBase: base URL (scheme, servername) of the OneKey client node. ex: https://paf.my-website.com
 * @return the new Id, signed
 */
export const getNewId = async ({ proxyHostName }: GetNewIdOptions): Promise<Identifier> => {
  const getUrl = getProxyUrl(proxyHostName);

  const newIdUrl = await get(getUrl(jsonProxyEndpoints.newId));
  const response = await get(await newIdUrl.text());
  // Assume no error. FIXME should handle potential errors
  return ((await response.json()) as GetNewIdResponse).body.identifiers[0];
};

/**
 * If at least one identifier and some preferences are present as a 1P cookie, return them
 * Otherwise, return undefined
 */
export const getIdsAndPreferences = (): IdsAndPreferences | undefined => {
  if (!getCookieValue(Cookies.lastRefresh)) {
    return undefined;
  }
  // Remove special string values
  const cleanCookieValue = (rawValue: string) =>
    rawValue === PafStatus.REDIRECT_NEEDED || rawValue === PafStatus.NOT_PARTICIPATING ? undefined : rawValue;

  const strIds = cleanCookieValue(getCookieValue(Cookies.identifiers));
  const strPreferences = cleanCookieValue(getCookieValue(Cookies.preferences));

  const values = fromClientCookieValues(strIds, strPreferences);

  // If the object is not complete (no identifier or no preferences), then consider no valid data
  if (values.identifiers === undefined || values.identifiers.length === 0 || values.preferences === undefined) {
    return undefined;
  }

  return values as IdsAndPreferences;
};

/**
 * Aggregate Seed and Preferences for storage.
 *
 * We must record the Ids and Preferences
 * in case they change in the cookies after the
 * generation of the Seed.
 */
export interface SeedEntry {
  seed: Seed;
  idsAndPreferences: IdsAndPreferences;
}

type PrebidTransactionId = string;
type DivId = string;
type ContentId = string;

export interface AuditHandler {
  // Binds the element to the audit handler.
  bind(element: HTMLElement): void;
}

export interface TransmissionRegistryContext {
  /** Transaction Id generated by Prebidjs. */
  prebidTransactionId: PrebidTransactionId;
  /** Transaction Id generated for the OneKey Audit Log and used for signing the Seed. */
  pafTransactionId: TransactionId;
  /**
   * The Id of the tag (<div id="something">) that contains the
   * addressable content or the Google Publisher Tag adUnitCode.
   */
  divIdOrAdUnitCode: string;
  contentId: ContentId;
  auditHandler?: AuditHandler;
}

/** Internal storage for generated Seeds. */
const seedStorage = new Map<TransactionId, SeedEntry>();
/** Internal storage for fetching the Audit Log for a given Prebid Transaction Id. */
const auditLogByPrebidTransactionId = new Map<PrebidTransactionId, AuditLog>();
/**
 * Internal storage for fetching the Prebid Transaction Id for a Div id.
 * Usefull for fetching the Audit Log then.
 */
const prebidTransactionIdByDivId = new Map<DivId, PrebidTransactionId>();

export const createSeed = async (
  { proxyHostName }: GenerateSeedOptions,
  transactionIds: TransactionId[]
): Promise<SeedEntry | undefined> => {
  if (transactionIds.length == 0) {
    return undefined;
  }
  const getUrl = getProxyUrl(proxyHostName);
  const url = getUrl(jsonProxyEndpoints.createSeed);
  const idsAndPreferences = getIdsAndPreferences();
  if (idsAndPreferences === undefined) {
    return undefined;
  }

  const requestContent: PostSeedRequest = {
    transaction_ids: transactionIds,
    data: idsAndPreferences,
  };
  const response = await postJson(url, requestContent);
  const seed = (await response.json()) as Seed;

  return {
    seed,
    idsAndPreferences,
  };
};

/**
 * Call hostname endpoint for generating a seed
 * and store the Seed on Browser side so that it can be retrieved later.
 *
 * @param options domain called for creating the Seed (POST /paf-proxy/v1/seed).
 * @param pafTransactionIds List of Transaction Ids for OneKey (visible in the Audit).
 * @returns A new signed Seed that can be used to start Transmissions Requests.
 */
export const generateSeed = async (
  options: GenerateSeedOptions,
  pafTransactionIds: TransactionId[]
): Promise<Seed | undefined> => {
  const entry = await createSeed(options, pafTransactionIds);

  if (entry !== undefined) {
    for (const id of pafTransactionIds) {
      seedStorage.set(id, entry);
    }
  }

  if (options.callback) {
    if (entry !== undefined) {
      options.callback(entry.seed);
    } else {
      options.callback(undefined);
    }
    return;
  }

  return entry.seed;
};

/**
 * Register the Transmission Response of an initial Transmission Request for a given Seed.
 * @param context
 * @param transmissionResponse Transmission Response of an initial Transmission Request containing all the children.
 * @returns The generated AuditLog or undefined if the given Transaction Id is unknown or malformed.
 */
export const registerTransmissionResponse = (
  { prebidTransactionId, pafTransactionId, divIdOrAdUnitCode, contentId, auditHandler }: TransmissionRegistryContext,
  transmissionResponse: TransmissionResponse
): AuditLog | undefined => {
  const divId = mapAdUnitCodeToDivId(divIdOrAdUnitCode) || divIdOrAdUnitCode;
  const divContainer = document.getElementById(divId);
  if (divContainer === undefined) {
    return undefined;
  }

  const seedEntry = seedStorage.get(pafTransactionId);
  if (seedEntry === undefined) {
    return undefined;
  }

  const auditLog = buildAuditLog(seedEntry.seed, seedEntry.idsAndPreferences, transmissionResponse, contentId);
  if (auditLog === undefined) {
    return undefined;
  }

  auditLogByPrebidTransactionId.set(prebidTransactionId, auditLog);
  prebidTransactionIdByDivId.set(divId, prebidTransactionId);

  if (auditHandler) {
    auditHandler.bind(divContainer);
  }

  return auditLog;
};

/**
 * @param prebidTransactionId Transaction Id generated by Prebidjs.
 * @returns The Audit Log attached to the Prebid Transaction Id.
 */
export const getAuditLogByTransaction = (prebidTransactionId: PrebidTransactionId): AuditLog | undefined => {
  return auditLogByPrebidTransactionId.get(prebidTransactionId);
};

/**
 * @param divId The id of the tag (<div id="something">) that contains the addressable content..
 * @returns The Audit Log attached to this DivId.
 */
export const getAuditLogByDivId = (divId: DivId): AuditLog | undefined => {
  const prebidTransactionId = prebidTransactionIdByDivId.get(divId);
  if (prebidTransactionId === undefined) {
    return undefined;
  }
  return getAuditLogByTransaction(prebidTransactionId);
};

/**
 * Delete the identifiers and preferences of the current website (locally and from the operator)
 * @param options:
 * - proxyBase: base URL (scheme, servername) of the PAF client node. ex: https://paf.my-website.com
 */
export const deleteIdsAndPreferences = async ({ proxyHostName }: DeleteIdsAndPreferencesOptions): Promise<void> => {
  log.Info('Attempt to delete ids and preferences');

  const strIds = getCookieValue(Cookies.identifiers);
  const strPreferences = getCookieValue(Cookies.preferences);
  const pafStatus = getPafStatus(strIds, strPreferences);

  if (pafStatus === PafStatus.NOT_PARTICIPATING) {
    log.Info('User is already not participating, nothing to clean');
    return;
  }

  const getUrl = getProxyUrl(proxyHostName);

  // FIXME this boolean will be up to date only if a read occurred just before. If not, would need to explicitly test
  if (thirdPartyCookiesSupported) {
    log.Info('3PC supported: deleting the ids and preferences');

    // Get the signed request for the operator
    const clientNodeDeleteResponse = await deleteHttp(getUrl(jsonProxyEndpoints.delete));
    const operatorDeleteUrl = await clientNodeDeleteResponse.text();

    // Call the operator, which will clean its cookies
    await deleteHttp(operatorDeleteUrl);

    // Clean the local cookies
    saveCookieValue(Cookies.identifiers, undefined);
    saveCookieValue(Cookies.preferences, undefined);

    log.Info('Deleted ids and preferences');
    return;
  }

  log.Info('3PC not supported: redirecting to delete ids and preferences');

  // Redirect. Signing of the request will happen on the backend proxy
  const clientUrl = new URL(getUrl(redirectProxyEndpoints.delete));
  clientUrl.searchParams.set(proxyUriParams.returnUrl, location.href);
  const clientResponse = await get(clientUrl.toString());

  // TODO handle errors
  const operatorUrl = await clientResponse.text();
  redirect(operatorUrl);
};

// Set up the queue of asynchronous commands
setUpImmediateProcessingQueue((<Window>window).PAF);<|MERGE_RESOLUTION|>--- conflicted
+++ resolved
@@ -29,12 +29,7 @@
 import { buildAuditLog } from '@core/model/audit-log';
 import { mapAdUnitCodeToDivId } from '../utils/ad-unit-code';
 import { setUpImmediateProcessingQueue } from '../utils/queue';
-<<<<<<< HEAD
-import {} from '../global';
-import { squashExecution } from '../utils/squash';
-=======
 import { Window } from '../global';
->>>>>>> 7ad2b74b
 
 // TODO: avoid global declaration
 declare const PAFUI: {
@@ -275,7 +270,6 @@
   cookieValue === PafStatus.NOT_PARTICIPATING || cookieValue === PafStatus.REDIRECT_NEEDED ? undefined : cookieValue;
 
 /**
-<<<<<<< HEAD
  * Synch PAF Ids and Preferences if needed, cache it and return it.
  */
 export const getIdsAndPreferencesAsync = async (
@@ -313,8 +307,6 @@
 };
 
 /**
- * Ensure local cookies for PAF identifiers and preferences are up-to-date.
-=======
  * Parse string cookie values and build an IdsAndOptionalPreferences accordingly
  * @param idsCookie
  * @param prefsCookie
@@ -340,7 +332,6 @@
 };
 /**
  * Ensure local cookies for OneKey identifiers and preferences are up-to-date.
->>>>>>> 7ad2b74b
  * If they aren't, contact the operator to get fresh values.
  * @param options:
  * - proxyHostName: servername of the OneKey client node. ex: paf.my-website.com
