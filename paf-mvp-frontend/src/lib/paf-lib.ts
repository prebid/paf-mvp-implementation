--- conflicted
+++ resolved
@@ -1,4 +1,4 @@
-import { IBrowser } from 'ua-parser-js';
+import { browserName } from 'detect-browser';
 import {
   AuditLog,
   Error,
@@ -26,6 +26,7 @@
 import { Log } from '@core/log';
 import { buildAuditLog } from '@core/model/audit-log';
 
+// TODO: avoid global declaration
 declare const PAFUI: {
   promptConsent: () => Promise<boolean>;
   showNotification: (notificationType: NotificationEnum) => void;
@@ -255,14 +256,9 @@
  * - proxyHostName: servername of operator proxy. ex: www.myproxy.com
  * - triggerRedirectIfNeeded: `true` if redirect can be triggered immediately, `false` if it should wait
  * - redirectUrl: the redirectUrl that must be called in return when no 3PC are available. Default = current page
- * @param browser:
- * Optional instance of an IBrowser interface used to determine if the browser is likely to support 3PC.
  * @return a status and optional data
  */
-export const refreshIdsAndPreferences = async (
-  options: RefreshIdsAndPrefsOptions,
-  browser?: IBrowser
-): Promise<RefreshResult> => {
+export const refreshIdsAndPreferences = async (options: RefreshIdsAndPrefsOptions): Promise<RefreshResult> => {
   const mergedOptions = {
     ...defaultsRefreshIdsAndPrefsOptions,
     ...options,
@@ -304,18 +300,9 @@
     const currentlySelectedConsent = currentPafData.preferences?.data?.use_browsing_for_personalization;
 
     const triggerNotification = (freshConsent: boolean) => {
-<<<<<<< HEAD
-      const shouldShowNotification =
-        !strPreferences || // there was no value before the refresh
-        freshConsent !== currentlySelectedConsent; // the new value is different from the previous one
-
-      if (shouldShowNotification) {
-        log.Debug(`Preferences changes detected (${currentlySelectedConsent} => ${freshConsent}), show notification`);
-=======
       // the new value is different from the previous one
       if (freshConsent !== currentlySelectedConsent) {
-        logDebug(`Preferences changes detected (${currentlySelectedConsent} => ${freshConsent}), show notification`);
->>>>>>> 630a4979
+        log.Debug(`Preferences changes detected (${currentlySelectedConsent} => ${freshConsent}), show notification`);
         showNotificationIfValid(freshConsent);
       } else {
         log.Debug(`No preferences changes (${currentlySelectedConsent}), don't show notification`);
@@ -393,10 +380,7 @@
 
     log.Info('Cookie found: NO');
 
-    // 4. Browser known to support 3PC?
-    // const userAgent = new UAParser(navigator.userAgent);
-
-    if (browser !== null && isBrowserKnownToSupport3PC(browser)) {
+    if (isBrowserKnownToSupport3PC(browserName(navigator.userAgent))) {
       log.Info('Browser known to support 3PC: YES');
 
       log.Info('Attempt to read from JSON');
