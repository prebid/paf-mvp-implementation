import UAParser from 'ua-parser-js';
import {
  Error,
  Get3PcResponse,
  GetIdsPrefsResponse,
  IdsAndOptionalPreferences,
  IdsAndPreferences,
  PostIdsPrefsRequest,
  PostSignPreferencesRequest,
  Preferences,
  Test3Pc,
} from '@core/model/generated-model';
import {Cookies, getPrebidDataCacheExpiration} from '@core/cookies';
<<<<<<< HEAD
import {jsonProxyEndpoints, proxyUriParams, redirectProxyEndpoints} from '@core/endpoints';
import {isBrowserKnownToSupport3PC} from '@core/user-agent';
import {QSParam} from '@core/query-string';
import {fromClientCookieValues, getPafStatus, PafStatus} from '@core/operator-client-commons';
import { getCookieValue } from '../utils/cookie';
=======
import {NewPrefs} from '@core/model/model';
import {jsonEndpoints, proxyEndpoints, proxyUriParams, redirectEndpoints} from '@core/endpoints';
import {isBrowserKnownToSupport3PC} from '@core/user-agent';
import {QSParam} from '@core/query-string';
import {fromClientCookieValues, PafStatus, getPafStatus} from '@core/operator-client-commons';
import {getCookieValue} from '../utils/cookie';
>>>>>>> a54c1504

const logger = console;

const redirect = (url: string): void => {
  document.location = url;
};

// Remove any "paf data" param from the query string
// From https://stackoverflow.com/questions/1634748/how-can-i-delete-a-query-string-parameter-in-javascript/25214672#25214672
// TODO should be able to use a more standard way, but URL class is immutable :-(
const removeUrlParameter = (url: string, parameter: string) => {
  const urlParts = url.split('?');

  if (urlParts.length >= 2) {
    // Get first part, and remove from array
    const urlBase = urlParts.shift();

    // Join it back up
    const queryString = urlParts.join('?');

    const prefix = `${encodeURIComponent(parameter)}=`;
    const parts = queryString.split(/[&;]/g);

    // Reverse iteration as may be destructive
    for (let i = parts.length; i-- > 0;) {
      // Idiom for string.startsWith
      if (parts[i].lastIndexOf(prefix, 0) !== -1) {
        parts.splice(i, 1);
      }
    }

    url = urlBase + (parts.length > 0 ? `?${parts.join('&')}` : '');
  }

  return url;
};

const setCookie = (name: string, value: string, expiration: Date) => {
  document.cookie = `${name}=${value};expires=${expiration.toUTCString()}`;
};

// Update the URL shown in the address bar, without PAF data
const cleanUpUrL = () => history.pushState(null, '', removeUrlParameter(location.href, QSParam.paf));

<<<<<<< HEAD
const getProxyUrl = (proxyBase: string) => (endpoint: string): string => `https://${proxyBase}${endpoint}`;
=======
const getProxyUrl =
  (proxyBase: string) =>
    (endpoint: string): string => {
      return `${proxyBase}/paf${endpoint}`;
    };
>>>>>>> a54c1504

const saveCookieValue = <T>(cookieName: string, cookieValue: T | undefined): string => {
  logger.info(`Operator returned value for ${cookieName}: ${cookieValue !== undefined ? 'YES' : 'NO'}`);

  const valueToStore = cookieValue === undefined ? PafStatus.NOT_PARTICIPATING : JSON.stringify(cookieValue);

  logger.info(`Save ${cookieName} value: ${valueToStore}`);

  // TODO use different expiration if "not participating"
  setCookie(cookieName, valueToStore, getPrebidDataCacheExpiration());

  return valueToStore;
};

const removeCookie = (cookieName: string) => {
  setCookie(cookieName, null, new Date(0));
};

let thirdPartyCookiesSupported: boolean | undefined;

export interface Options {
  proxyHostName: string;
}

export interface RefreshIdsAndPrefsOptions extends Options {
  triggerRedirectIfNeeded: boolean;
}

export type WriteIdsAndPrefsOptions = Options;

export type SignPrefsOptions = Options;

/**
 * Ensure local cookies for PAF identifiers and preferences are up-to-date.
 * If they aren't, contact the operator to get fresh values.
 * @param options:
 * - proxyBase: base URL (scheme, servername) of operator proxy. ex: http://myproxy.com
 * - triggerRedirectIfNeeded: `true` if redirect can be triggered immediately, `false` if it should wait
 * @return ids and preferences or undefined if user is not participating or if values can't be refreshed
 */
export const refreshIdsAndPreferences = async ({
<<<<<<< HEAD
                                                 proxyHostName,
                                                 triggerRedirectIfNeeded,
                                               }: RefreshIdsAndPrefsOptions): Promise<IdsAndOptionalPreferences | undefined> => {
  const getUrl = getProxyUrl(proxyHostName);
=======
                                                 proxyBase,
                                                 triggerRedirectIfNeeded,
                                               }: RefreshIdsAndPrefsOptions): Promise<IdsAndOptionalPreferences | undefined> => {
  const getUrl = getProxyUrl(proxyBase);
>>>>>>> a54c1504

  const redirectToRead = () => {
    logger.info('Redirect to operator');
    const redirectUrl = new URL(getUrl(redirectProxyEndpoints.read));
    redirectUrl.searchParams.set(proxyUriParams.returnUrl, location.href);
    redirect(redirectUrl.toString());
  };

  const processGetIdsAndPreferences = async (): Promise<IdsAndOptionalPreferences | undefined> => {
    const urlParams = new URLSearchParams(window.location.search);
    const uriData = urlParams.get(QSParam.paf);

    cleanUpUrL();

    // 1. Any Prebid 1st party cookie?
    const rawIds = getCookieValue(Cookies.identifiers);
    const rawPreferences = getCookieValue(Cookies.preferences);

    // 2. Redirected from operator?
    if (uriData) {
      logger.info('Redirected from operator: YES');

      // Consider that if we have been redirected, it means 3PC are not supported
      thirdPartyCookiesSupported = false;

      // Verify message
      const response = await fetch(getUrl(jsonProxyEndpoints.verifyRead), {
        method: 'POST',
        body: uriData,
        credentials: 'include',
      });
      const operatorData = (await response.json()) as GetIdsPrefsResponse;

      if (!operatorData) {
        throw 'Verification failed';
      }

      console.debug('received:');
      console.debug(operatorData);

      // 3. Received data?
      const persistedIds = operatorData.body.identifiers?.filter((identifier) => identifier?.persisted !== false);
      saveCookieValue(Cookies.identifiers, persistedIds.length === 0 ? undefined : persistedIds);
      saveCookieValue(Cookies.preferences, operatorData.body.preferences);

      return operatorData.body;
    }

    logger.info('Redirected from operator: NO');

    if (getPafStatus(rawIds, rawPreferences) === PafStatus.REDIRECT_NEEDED) {
      logger.info('Redirect previously deferred');

      if (triggerRedirectIfNeeded) {
        redirectToRead();
      }

      return undefined;
    }

    if (rawIds && rawPreferences) {
      logger.info('Cookie found: YES');

      if (getPafStatus(rawIds, rawPreferences) === PafStatus.NOT_PARTICIPATING) {
        logger.info('User is not participating');
      }

      return fromClientCookieValues(rawIds, rawPreferences);
    }

    logger.info('Cookie found: NO');

    // 4. Browser known to support 3PC?
    const userAgent = new UAParser(navigator.userAgent);

    if (isBrowserKnownToSupport3PC(userAgent.getBrowser())) {
      logger.info('Browser known to support 3PC: YES');

      logger.info('Attempt to read from JSON');
<<<<<<< HEAD
      const readResponse = await fetch(getUrl(jsonProxyEndpoints.read), {credentials: 'include'});
=======
      const readResponse = await fetch(getUrl(jsonEndpoints.read), {credentials: 'include'});
>>>>>>> a54c1504
      const operatorData = (await readResponse.json()) as GetIdsPrefsResponse;

      const persistedIds = operatorData.body.identifiers?.filter((identifier) => identifier?.persisted !== false);

      // 3. Received data?
      if (persistedIds?.length > 0) {
        logger.info('Operator returned id & prefs: YES');

        // If we got data, it means 3PC are supported
        thirdPartyCookiesSupported = true;

        // /!\ Note: we don't need to verify the message here as it is a REST call

        saveCookieValue(Cookies.identifiers, persistedIds);
        saveCookieValue(Cookies.preferences, operatorData.body.preferences);

        return operatorData.body;
      }
      logger.info('Operator returned id & prefs: NO');

      logger.info('Verify 3PC on operator');
      // Note: need to include credentials to make sure cookies are sent
<<<<<<< HEAD
      const verifyResponse = await fetch(getUrl(jsonProxyEndpoints.verify3PC), {credentials: 'include'});
      const testOk = (await verifyResponse.json()) as Test3Pc;
=======
      const verifyResponse = await fetch(getUrl(jsonEndpoints.verify3PC), {credentials: 'include'});
      const testOk: Get3PcResponse | Error = (await verifyResponse.json());
>>>>>>> a54c1504

      // 4. 3d party cookie ok?
      if ((testOk as Get3PcResponse)?.["3pc"]) {
        // TODO might want to do more verification
        logger.info('3PC verification OK: YES');

        thirdPartyCookiesSupported = true;

        logger.info('Save "not participating"');
        setCookie(Cookies.identifiers, PafStatus.NOT_PARTICIPATING, getPrebidDataCacheExpiration());
        setCookie(Cookies.preferences, PafStatus.NOT_PARTICIPATING, getPrebidDataCacheExpiration());

        return {identifiers: operatorData.body.identifiers};
      }
      logger.info('3PC verification OK: NO');
      thirdPartyCookiesSupported = false;
      logger.info('Fallback to JS redirect');
    } else {
      logger.info('Browser known to support 3PC: NO');
      thirdPartyCookiesSupported = false;
      logger.info('JS redirect');
    }

    if (triggerRedirectIfNeeded) {
      redirectToRead();
    } else {
      logger.info('Deffer redirect to later, in agreement with options');
      setCookie(Cookies.identifiers, PafStatus.REDIRECT_NEEDED, getPrebidDataCacheExpiration());
      setCookie(Cookies.preferences, PafStatus.REDIRECT_NEEDED, getPrebidDataCacheExpiration());
    }

    return undefined;
  };

  const idsAndPreferences = await processGetIdsAndPreferences();

  logger.info('Finished', idsAndPreferences);

  return idsAndPreferences;
};

/**
 * Write update of identifiers and preferences on the PAF domain
 * @param options:
 * - proxyBase: base URL (scheme, servername) of operator proxy. ex: http://myproxy.com
 * @param input the identifiers and preferences to write
 * @return the written identifiers and preferences
 */
export const writeIdsAndPref = async (
<<<<<<< HEAD
  {proxyHostName}: WriteIdsAndPrefsOptions,
=======
  {proxyBase}: WriteIdsAndPrefsOptions,
>>>>>>> a54c1504
  input: IdsAndPreferences
): Promise<IdsAndOptionalPreferences | undefined> => {
  const getUrl = getProxyUrl(proxyHostName);

  const processWriteIdsAndPref = async (): Promise<IdsAndOptionalPreferences | undefined> => {
    console.log('Attempt to write:');
    console.log(input.identifiers);
    console.log(input.preferences);

    // First clean up local cookies
    removeCookie(Cookies.identifiers);
    removeCookie(Cookies.preferences);

    // FIXME this boolean will be up to date only if a read occurred just before. If not, would need to explicitly test
    if (thirdPartyCookiesSupported) {
      console.log('3PC supported');

      // 1) sign the request
      const signedResponse = await fetch(getUrl(jsonProxyEndpoints.signWrite), {
        method: 'POST',
        body: JSON.stringify(input),
        credentials: 'include',
      });
      const signedData = (await signedResponse.json()) as PostIdsPrefsRequest;

      // 2) send
      const response = await fetch(getUrl(jsonProxyEndpoints.write), {
        method: 'POST',
        body: JSON.stringify(signedData),
        credentials: 'include',
      });
      const operatorData = (await response.json()) as GetIdsPrefsResponse;

      const persistedIds = operatorData.body.identifiers.filter((identifier) => identifier?.persisted !== false);

      saveCookieValue(Cookies.identifiers, persistedIds.length === 0 ? undefined : persistedIds);
      saveCookieValue(Cookies.preferences, operatorData.body.preferences);

      return operatorData.body;
    }

    console.log('3PC not supported: redirect');

    // Redirect. Signing of the request will happen on the backend proxy
    const redirectUrl = new URL(getUrl(redirectProxyEndpoints.write));
    redirectUrl.searchParams.set(proxyUriParams.returnUrl, location.href);
    redirectUrl.searchParams.set(proxyUriParams.message, JSON.stringify(input));

    const url = redirectUrl.toString();

    console.log(`Redirecting to ${url}`);

    redirect(url);
  };

  const idsAndPreferences = await processWriteIdsAndPref();

  logger.info('Finished', idsAndPreferences);

  return idsAndPreferences;
};

/**
 * Sign preferences
 * @param options:
 * - proxyBase: base URL (scheme, servername) of operator proxy. ex: http://myproxy.com
 * @param input the main identifier of the web user, and the optin value
 * @return the signed Preferences
 */
<<<<<<< HEAD
export const signPreferences = async ({proxyHostName}: SignPrefsOptions, input: PostSignPreferencesRequest): Promise<Preferences> => {
  const getUrl = getProxyUrl(proxyHostName);
=======
export const signPreferences = async ({proxyBase}: SignPrefsOptions, input: NewPrefs): Promise<Preferences> => {
  const getUrl = getProxyUrl(proxyBase);
>>>>>>> a54c1504

  // TODO use ProxyRestSignPreferencesRequestBuilder
  const signedResponse = await fetch(getUrl(jsonProxyEndpoints.signPrefs), {
    method: 'POST',
    body: JSON.stringify(input),
    credentials: 'include',
  });
  return (await signedResponse.json()) as Preferences;
};<|MERGE_RESOLUTION|>--- conflicted
+++ resolved
@@ -11,20 +11,11 @@
   Test3Pc,
 } from '@core/model/generated-model';
 import {Cookies, getPrebidDataCacheExpiration} from '@core/cookies';
-<<<<<<< HEAD
 import {jsonProxyEndpoints, proxyUriParams, redirectProxyEndpoints} from '@core/endpoints';
 import {isBrowserKnownToSupport3PC} from '@core/user-agent';
 import {QSParam} from '@core/query-string';
 import {fromClientCookieValues, getPafStatus, PafStatus} from '@core/operator-client-commons';
 import { getCookieValue } from '../utils/cookie';
-=======
-import {NewPrefs} from '@core/model/model';
-import {jsonEndpoints, proxyEndpoints, proxyUriParams, redirectEndpoints} from '@core/endpoints';
-import {isBrowserKnownToSupport3PC} from '@core/user-agent';
-import {QSParam} from '@core/query-string';
-import {fromClientCookieValues, PafStatus, getPafStatus} from '@core/operator-client-commons';
-import {getCookieValue} from '../utils/cookie';
->>>>>>> a54c1504
 
 const logger = console;
 
@@ -69,15 +60,7 @@
 // Update the URL shown in the address bar, without PAF data
 const cleanUpUrL = () => history.pushState(null, '', removeUrlParameter(location.href, QSParam.paf));
 
-<<<<<<< HEAD
 const getProxyUrl = (proxyBase: string) => (endpoint: string): string => `https://${proxyBase}${endpoint}`;
-=======
-const getProxyUrl =
-  (proxyBase: string) =>
-    (endpoint: string): string => {
-      return `${proxyBase}/paf${endpoint}`;
-    };
->>>>>>> a54c1504
 
 const saveCookieValue = <T>(cookieName: string, cookieValue: T | undefined): string => {
   logger.info(`Operator returned value for ${cookieName}: ${cookieValue !== undefined ? 'YES' : 'NO'}`);
@@ -119,17 +102,10 @@
  * @return ids and preferences or undefined if user is not participating or if values can't be refreshed
  */
 export const refreshIdsAndPreferences = async ({
-<<<<<<< HEAD
                                                  proxyHostName,
                                                  triggerRedirectIfNeeded,
                                                }: RefreshIdsAndPrefsOptions): Promise<IdsAndOptionalPreferences | undefined> => {
   const getUrl = getProxyUrl(proxyHostName);
-=======
-                                                 proxyBase,
-                                                 triggerRedirectIfNeeded,
-                                               }: RefreshIdsAndPrefsOptions): Promise<IdsAndOptionalPreferences | undefined> => {
-  const getUrl = getProxyUrl(proxyBase);
->>>>>>> a54c1504
 
   const redirectToRead = () => {
     logger.info('Redirect to operator');
@@ -209,11 +185,7 @@
       logger.info('Browser known to support 3PC: YES');
 
       logger.info('Attempt to read from JSON');
-<<<<<<< HEAD
       const readResponse = await fetch(getUrl(jsonProxyEndpoints.read), {credentials: 'include'});
-=======
-      const readResponse = await fetch(getUrl(jsonEndpoints.read), {credentials: 'include'});
->>>>>>> a54c1504
       const operatorData = (await readResponse.json()) as GetIdsPrefsResponse;
 
       const persistedIds = operatorData.body.identifiers?.filter((identifier) => identifier?.persisted !== false);
@@ -236,13 +208,8 @@
 
       logger.info('Verify 3PC on operator');
       // Note: need to include credentials to make sure cookies are sent
-<<<<<<< HEAD
       const verifyResponse = await fetch(getUrl(jsonProxyEndpoints.verify3PC), {credentials: 'include'});
-      const testOk = (await verifyResponse.json()) as Test3Pc;
-=======
-      const verifyResponse = await fetch(getUrl(jsonEndpoints.verify3PC), {credentials: 'include'});
       const testOk: Get3PcResponse | Error = (await verifyResponse.json());
->>>>>>> a54c1504
 
       // 4. 3d party cookie ok?
       if ((testOk as Get3PcResponse)?.["3pc"]) {
@@ -292,11 +259,7 @@
  * @return the written identifiers and preferences
  */
 export const writeIdsAndPref = async (
-<<<<<<< HEAD
   {proxyHostName}: WriteIdsAndPrefsOptions,
-=======
-  {proxyBase}: WriteIdsAndPrefsOptions,
->>>>>>> a54c1504
   input: IdsAndPreferences
 ): Promise<IdsAndOptionalPreferences | undefined> => {
   const getUrl = getProxyUrl(proxyHostName);
@@ -366,13 +329,8 @@
  * @param input the main identifier of the web user, and the optin value
  * @return the signed Preferences
  */
-<<<<<<< HEAD
 export const signPreferences = async ({proxyHostName}: SignPrefsOptions, input: PostSignPreferencesRequest): Promise<Preferences> => {
   const getUrl = getProxyUrl(proxyHostName);
-=======
-export const signPreferences = async ({proxyBase}: SignPrefsOptions, input: NewPrefs): Promise<Preferences> => {
-  const getUrl = getProxyUrl(proxyBase);
->>>>>>> a54c1504
 
   // TODO use ProxyRestSignPreferencesRequestBuilder
   const signedResponse = await fetch(getUrl(jsonProxyEndpoints.signPrefs), {
