--- conflicted
+++ resolved
@@ -7,18 +7,6 @@
 import layout from '../../styles/layouts.scss';
 import typography from '../../styles/typography.scss';
 
-<<<<<<< HEAD
-import {Button} from '../../components/button/Button';
-import {Option} from '../../components/forms/option/Option';
-import {Tooltip} from '../../components/tooltip/Tooltip';
-import {SubPanel} from '../../components/sub-panel/SubPanel';
-import {OptionsGroup} from '../../components/forms/options-group/OptionsGroup';
-import {Arrow} from '../../components/svg/arrow/Arrow';
-import {Refresh} from '../../components/svg/refresh/Refresh';
-import {NotificationEnum} from '../../enums/notification.enum';
-import {notificationService} from '../../services/notification.service';
-import {env} from '../../config';
-=======
 import { Button } from '../../components/button/Button';
 import { Option } from '../../components/forms/option/Option';
 import { Tooltip } from '../../components/tooltip/Tooltip';
@@ -30,7 +18,6 @@
 import { notificationService } from '../../services/notification.service';
 import { env } from '../../config';
 import { DotTyping } from '../../components/animations/DotTyping';
->>>>>>> b72a42fd
 
 export interface IWelcomeWidgetProps {
   brandName?: string;
@@ -46,7 +33,7 @@
 
   const pafIdentifier = pafCookies?.identifiers?.[0]?.value;
   const pafConsent = pafCookies?.preferences?.data?.use_browsing_for_personalization;
-  const proxyHostName = env.operatorHost;
+  const proxyHostName = env.operatorProxyHost;
 
   const [consent, setConsent] = useState(pafIdentifier && pafConsent);
   const [appIdentifier, setAppIdentifier] = useState(pafIdentifier);
@@ -77,10 +64,6 @@
   }
 
   const updateSettings = async () => {
-<<<<<<< HEAD
-    const proxyHostName = env.operatorProxyHost;
-=======
->>>>>>> b72a42fd
     const unsignedPreferences = {
       version: "0.1",
       data: {use_browsing_for_personalization: consent}
@@ -128,13 +111,8 @@
             </div>
 
             <div>
-<<<<<<< HEAD
-              <button class={style.refreshBtn}>
-                {appIdentifier.split('-')?.[0]} <Refresh />
-=======
               <button class={`${style.refreshBtn} ${appIdentifier ? '' : style.loading}`} onClick={() => updateIdentifier()}>
                 {appIdentifier.split('-')?.[0]} {appIdentifier ? <Refresh/> : <DotTyping/>}
->>>>>>> b72a42fd
               </button>
             </div>
           </div>
